/*
 * Bitronix Transaction Manager
 *
 * Copyright (c) 2010, Bitronix Software.
 *
 * This copyrighted material is made available to anyone wishing to use, modify,
 * copy, or redistribute it subject to the terms and conditions of the GNU
 * Lesser General Public License, as published by the Free Software Foundation.
 *
 * This program is distributed in the hope that it will be useful,
 * but WITHOUT ANY WARRANTY; without even the implied warranty of MERCHANTABILITY
 * or FITNESS FOR A PARTICULAR PURPOSE. See the GNU Lesser General Public License
 * for more details.
 *
 * You should have received a copy of the GNU Lesser General Public License
 * along with this distribution; if not, write to:
 * Free Software Foundation, Inc.
 * 51 Franklin Street, Fifth Floor
 * Boston, MA 02110-1301 USA
 */
package bitronix.tm;

import bitronix.tm.internal.BitronixMultiSystemException;
import bitronix.tm.internal.BitronixRollbackException;
import bitronix.tm.internal.BitronixRollbackSystemException;
import bitronix.tm.internal.BitronixSystemException;
import bitronix.tm.internal.BitronixXAException;
import bitronix.tm.internal.TransactionStatusChangeListener;
import bitronix.tm.internal.XAResourceHolderState;
import bitronix.tm.internal.XAResourceManager;
import bitronix.tm.journal.Journal;
import bitronix.tm.resource.ResourceRegistrar;
import bitronix.tm.resource.common.XAResourceHolder;
import bitronix.tm.timer.TaskScheduler;
import bitronix.tm.twopc.Committer;
import bitronix.tm.twopc.PhaseException;
import bitronix.tm.twopc.Preparer;
import bitronix.tm.twopc.Rollbacker;
import bitronix.tm.twopc.executor.Executor;
import bitronix.tm.utils.Decoder;
import bitronix.tm.utils.ManagementRegistrar;
import bitronix.tm.utils.MonotonicClock;
import bitronix.tm.utils.Scheduler;
import bitronix.tm.utils.Uid;
import bitronix.tm.utils.UidGenerator;
import org.slf4j.Logger;
import org.slf4j.LoggerFactory;

import javax.transaction.HeuristicCommitException;
import javax.transaction.HeuristicMixedException;
import javax.transaction.HeuristicRollbackException;
import javax.transaction.RollbackException;
import javax.transaction.Status;
import javax.transaction.Synchronization;
import javax.transaction.SystemException;
import javax.transaction.Transaction;
import javax.transaction.xa.XAException;
import javax.transaction.xa.XAResource;
import java.io.IOException;
import java.util.ArrayList;
import java.util.Collection;
import java.util.Date;
import java.util.Iterator;
import java.util.List;
import java.util.Map;
import java.util.Set;

/**
 * Implementation of {@link Transaction}.
 *
 * @author lorban
 */
public class BitronixTransaction implements Transaction, BitronixTransactionMBean {

    private final static Logger log = LoggerFactory.getLogger(BitronixTransaction.class);

    private final XAResourceManager resourceManager;
<<<<<<< HEAD
    private final Scheduler synchronizationScheduler = new Scheduler();
    private final List transactionStatusListeners = new ArrayList();

    private volatile int status = Status.STATUS_NO_TRANSACTION;
    private volatile boolean timeout = false;
    private volatile Date timeoutDate;

    private final Preparer preparer = new Preparer(TransactionManagerServices.getExecutor());
    private final Committer committer = new Committer(TransactionManagerServices.getExecutor());
    private final Rollbacker rollbacker = new Rollbacker(TransactionManagerServices.getExecutor());
=======
    private final Scheduler<Synchronization> synchronizationScheduler = new Scheduler<Synchronization>();
    private final List<TransactionStatusChangeListener> transactionStatusListeners = new ArrayList<TransactionStatusChangeListener>();
    private volatile int status = Status.STATUS_NO_TRANSACTION;
    private volatile boolean timeout = false;
    private volatile Date timeoutDate;

    private final Executor executor = TransactionManagerServices.getExecutor();
    private final TaskScheduler taskScheduler = TransactionManagerServices.getTaskScheduler();
    private final Journal journal = TransactionManagerServices.getJournal();

    private final Preparer preparer = new Preparer(executor);
    private final Committer committer = new Committer(executor);
    private final Rollbacker rollbacker = new Rollbacker(executor);
>>>>>>> 411ef721

    /* management */
    private volatile String threadName;
    private volatile Date startDate;


    public BitronixTransaction() {
        Uid gtrid = UidGenerator.generateUid();
        if (log.isDebugEnabled()) { log.debug("creating new transaction with GTRID [" + gtrid + "]"); }
        this.resourceManager = new XAResourceManager(gtrid);

        this.threadName = Thread.currentThread().getName();
    }

    public int getStatus() throws SystemException {
        return status;
    }

    public boolean enlistResource(XAResource xaResource) throws RollbackException, IllegalStateException, SystemException {
        if (status == Status.STATUS_NO_TRANSACTION)
            throw new IllegalStateException("transaction hasn't started yet");
        if (status == Status.STATUS_MARKED_ROLLBACK)
            throw new BitronixRollbackException("transaction has been marked as rollback only");
        if (isDone())
            throw new IllegalStateException("transaction started or finished 2PC, cannot enlist any more resource");

        XAResourceHolder resourceHolder = ResourceRegistrar.findXAResourceHolder(xaResource);
        if (resourceHolder == null)
            throw new BitronixSystemException("unknown XAResource " + xaResource + ", it does not belong to a registered resource");

        XAResourceHolderState resourceHolderState = new XAResourceHolderState(resourceHolder, resourceHolder.getResourceBean());

        // resource timeout must be set here so manually enlisted resources can receive it
        resourceHolderState.setTransactionTimeoutDate(timeoutDate);

        try {
            resourceManager.enlist(resourceHolderState);
        } catch (XAException ex) {
            if (BitronixXAException.isUnilateralRollback(ex)) {
                // if the resource unilaterally rolled back, the transaction will never be able to commit -> mark it as rollback only
                setStatus(Status.STATUS_MARKED_ROLLBACK);
                throw new BitronixRollbackException("resource " + resourceHolderState + " unilaterally rolled back, error=" + Decoder.decodeXAExceptionErrorCode(ex), ex);
            }
            throw new BitronixSystemException("cannot enlist " + resourceHolderState + ", error=" + Decoder.decodeXAExceptionErrorCode(ex), ex);
        }

        resourceHolder.putXAResourceHolderState(resourceHolderState.getXid(), resourceHolderState);
        return true;
    }

    public boolean delistResource(XAResource xaResource, int flag) throws IllegalStateException, SystemException {
        if (status == Status.STATUS_NO_TRANSACTION)
            throw new IllegalStateException("transaction hasn't started yet");
        if (flag != XAResource.TMSUCCESS && flag != XAResource.TMSUSPEND && flag != XAResource.TMFAIL)
            throw new BitronixSystemException("can only delist with SUCCESS, SUSPEND, FAIL - was: " + Decoder.decodeXAResourceFlag(flag));
        if (isWorking())
            throw new IllegalStateException("transaction is being committed or rolled back, cannot delist any resource now");

        XAResourceHolder resourceHolder = ResourceRegistrar.findXAResourceHolder(xaResource);
        if (resourceHolder == null)
            throw new BitronixSystemException("unknown XAResource " + xaResource + ", it does not belong to a registered resource");

        Map<Uid, XAResourceHolderState> statesForGtrid = resourceHolder.getXAResourceHolderStatesForGtrid(resourceManager.getGtrid());

        boolean result = true;
        List<Exception> exceptions = new ArrayList<Exception>();
        List<XAResourceHolderState> resourceStates = new ArrayList<XAResourceHolderState>();
        for (XAResourceHolderState resourceHolderState : statesForGtrid.values()) {
            try {
                result &= delistResource(resourceHolderState, flag);
            } catch (BitronixSystemException ex) {
                if (log.isDebugEnabled()) { log.debug("failed to delist resource state " + resourceHolderState); }
                exceptions.add(ex);
                resourceStates.add(resourceHolderState);
            }
        }
        if (!exceptions.isEmpty()) {
            BitronixMultiSystemException multiSystemException = new BitronixMultiSystemException("error delisting resource", exceptions, resourceStates);
            if (!multiSystemException.isUnilateralRollback())
                throw multiSystemException;
            else
                if (log.isDebugEnabled()) { log.debug("unilateral rollback of resource " + resourceHolder, multiSystemException); }
        }

        return result;
    }

    private boolean delistResource(XAResourceHolderState resourceHolderState, int flag) throws BitronixSystemException {
        try {
           return resourceManager.delist(resourceHolderState, flag);
        }
        catch (XAException ex) {
            // if the resource could not be delisted, the transaction must not commit -> mark it as rollback only
            if (status != Status.STATUS_MARKED_ROLLBACK)
                setStatus(Status.STATUS_MARKED_ROLLBACK);

            if (BitronixXAException.isUnilateralRollback(ex)) {
                // The resource unilaterally rolled back here. We have to throw an exception to indicate this but
                // The signature of this method is inherited from javax.transaction.Transaction. Thereof, we have choice
                // between creating a sub-exception of SystemException or using a RuntimeException. Is that the best way
                // forward as this 'hidden' exception can be left throw out at unexpected locations where SystemException
                // should be rethrown but the exception thrown here should be catched & handled... ?
                throw new BitronixRollbackSystemException("resource " + resourceHolderState + " unilaterally rolled back, error=" + Decoder.decodeXAExceptionErrorCode(ex), ex);
            }
            throw new BitronixSystemException("cannot delist " + resourceHolderState + ", error=" + Decoder.decodeXAExceptionErrorCode(ex), ex);
        }
    }

    public void registerSynchronization(Synchronization synchronization) throws RollbackException, IllegalStateException, SystemException {
        if (status == Status.STATUS_NO_TRANSACTION)
            throw new IllegalStateException("transaction hasn't started yet");
        if (status == Status.STATUS_MARKED_ROLLBACK)
            throw new BitronixRollbackException("transaction has been marked as rollback only");
        if (isDone())
            throw new IllegalStateException("transaction is done, cannot register any more synchronization");

        if (log.isDebugEnabled()) { log.debug("registering synchronization " + synchronization); }
        synchronizationScheduler.add(synchronization, Scheduler.DEFAULT_POSITION);
    }

    public Scheduler<Synchronization> getSynchronizationScheduler() {
        return synchronizationScheduler;
    }

    public void commit() throws RollbackException, HeuristicMixedException, HeuristicRollbackException, SecurityException, SystemException {
        if (status == Status.STATUS_NO_TRANSACTION)
            throw new IllegalStateException("transaction hasn't started yet");
        if (isDone())
            throw new IllegalStateException("transaction is done, cannot commit it");

        taskScheduler.cancelTransactionTimeout(this);

        // beforeCompletion must be called before the check to STATUS_MARKED_ROLLBACK as the synchronization
        // can still set the status to STATUS_MARKED_ROLLBACK.
        fireBeforeCompletionEvent();

        // The following if statements and try/catch block must not be included in the prepare try-catch block as
        // they call rollback().
        // Doing so would call fireAfterCompletionEvent() twice in case one of those conditions are true.
        if (timedOut()) {
            if (log.isDebugEnabled()) { log.debug("transaction timed out"); }
            rollback();
            throw new BitronixRollbackException("transaction timed out and has been rolled back");
        }

        try {
            delistUnclosedResources(XAResource.TMSUCCESS);
        } catch (BitronixRollbackException ex) {
            if (log.isDebugEnabled()) { log.debug("delistment error causing transaction rollback", ex); }
            rollback();
            // the caught BitronixRollbackException's message is pre-formatted to be appended to this message
            throw new BitronixRollbackException("delistment error caused transaction rollback" + ex.getMessage());
        }

        if (status == Status.STATUS_MARKED_ROLLBACK) {
            if (log.isDebugEnabled()) { log.debug("transaction marked as rollback only"); }
            rollback();
            throw new BitronixRollbackException("transaction was marked as rollback only and has been rolled back");
        }

        try {
            List<XAResourceHolderState> interestedResources;

            // prepare phase
            try {
                if (log.isDebugEnabled()) { log.debug("committing, " + resourceManager.size() + " enlisted resource(s)"); }

                interestedResources = preparer.prepare(this);
            }
            catch (RollbackException ex) {
                if (log.isDebugEnabled()) { log.debug("caught rollback exception during prepare, trying to rollback"); }

                // rollbackPrepareFailure might throw a SystemException that will 'swallow' the RollbackException which is
                // what we want in that case as the transaction has not been rolled back and some resources are now left in-doubt.
                rollbackPrepareFailure(ex);
                throw new BitronixRollbackException("transaction failed to prepare: " + this, ex);
            }

            // commit phase
            if (log.isDebugEnabled()) { log.debug(interestedResources.size() + " interested resource(s)"); }

            committer.commit(this, interestedResources);

            if (log.isDebugEnabled()) { log.debug("successfully committed " + this); }
        }
        finally {
            fireAfterCompletionEvent();
        }
    }

    public void rollback() throws IllegalStateException, SystemException {
        if (status == Status.STATUS_NO_TRANSACTION)
            throw new IllegalStateException("transaction hasn't started yet");
        if (isDone())
            throw new IllegalStateException("transaction is done, cannot roll it back");

        taskScheduler.cancelTransactionTimeout(this);

        try {
            delistUnclosedResources(XAResource.TMSUCCESS);
        } catch (BitronixRollbackException ex) {
            if (log.isDebugEnabled()) { log.debug("some resource(s) failed delistment", ex); }
        }

        try {
            try {
                if (log.isDebugEnabled()) { log.debug("rolling back, " + resourceManager.size() + " enlisted resource(s)"); }

                List<XAResourceHolderState> resourcesToRollback = new ArrayList<XAResourceHolderState>();
                List<XAResourceHolderState> allResources = resourceManager.getAllResources();
                for (XAResourceHolderState resource : allResources) {
                    if (!resource.isFailed())
                        resourcesToRollback.add(resource);
                }

                rollbacker.rollback(this, resourcesToRollback);

                if (log.isDebugEnabled()) { log.debug("successfully rolled back " + this); }
            } catch (HeuristicMixedException ex) {
                throw new BitronixSystemException("transaction partly committed and partly rolled back. Resources are now inconsistent !", ex);
            } catch (HeuristicCommitException ex) {
                throw new BitronixSystemException("transaction committed instead of rolled back. Resources are now inconsistent !", ex);
            }
        } finally {
            fireAfterCompletionEvent();
        }
    }

    public void setRollbackOnly() throws IllegalStateException, SystemException {
        if (status == Status.STATUS_NO_TRANSACTION)
            throw new IllegalStateException("transaction hasn't started yet");
        if (isDone())
            throw new IllegalStateException("transaction is done, cannot change its status");

        setStatus(Status.STATUS_MARKED_ROLLBACK);
    }

    public XAResourceManager getResourceManager() {
        return resourceManager;
    }

    public void timeout() throws BitronixSystemException {
        this.timeout = true;
        setStatus(Status.STATUS_MARKED_ROLLBACK);
        log.warn("transaction timed out: " + this);
    }

    public boolean timedOut() {
        return timeout;
    }

    public void setActive(int timeout) throws IllegalStateException, SystemException {
        if (status != Status.STATUS_NO_TRANSACTION)
            throw new IllegalStateException("transaction has already started");

        setStatus(Status.STATUS_ACTIVE);
        this.startDate = new Date(MonotonicClock.currentTimeMillis());
        this.timeoutDate = new Date(MonotonicClock.currentTimeMillis() + (timeout * 1000L));

        taskScheduler.scheduleTransactionTimeout(this, timeoutDate);
    }


    public void setStatus(int status) throws BitronixSystemException {
        setStatus(status, resourceManager.collectUniqueNames());
    }

    public void setStatus(int status, Set<String> uniqueNames) throws BitronixSystemException {
        try {
            boolean force = (resourceManager.size() > 1) && (status == Status.STATUS_COMMITTING);
            if (log.isDebugEnabled()) { log.debug("changing transaction status to " + Decoder.decodeStatus(status) + (force ? " (forced)" : "")); }

            int oldStatus = this.status;
            this.status = status;
            journal.log(status, resourceManager.getGtrid(), uniqueNames);
            if (force) {
                journal.force();
            }

            if (status == Status.STATUS_ACTIVE)
                ManagementRegistrar.register("bitronix.tm:type=Transaction,Gtrid=" + resourceManager.getGtrid(), this);

            fireTransactionStatusChangedEvent(oldStatus, status);
        } catch (IOException ex) {
            // if we cannot log, the TM must stop managing TX until the problem is fixed
            throw new BitronixSystemException("error logging status", ex);
        }
    }

    private void fireTransactionStatusChangedEvent(int oldStatus, int newStatus) {
        if (log.isDebugEnabled()) log.debug("transaction status is changing from " + Decoder.decodeStatus(oldStatus) + " to " +
                Decoder.decodeStatus(newStatus) + " - executing " + transactionStatusListeners.size() + " listener(s)");
<<<<<<< HEAD
        
        for (int i = 0; i < transactionStatusListeners.size(); i++) {
            TransactionStatusChangeListener listener = (TransactionStatusChangeListener) transactionStatusListeners.get(i);
            if (log.isDebugEnabled()) { log.debug("executing TransactionStatusChangeListener " + listener); }
=======

        for (TransactionStatusChangeListener listener : transactionStatusListeners) {
            if (log.isDebugEnabled()) log.debug("executing TransactionStatusChangeListener " + listener);
>>>>>>> 411ef721
            listener.statusChanged(oldStatus, newStatus);
            if (log.isDebugEnabled()) { log.debug("executed TransactionStatusChangeListener " + listener); }
        }
    }

    public void addTransactionStatusChangeListener(TransactionStatusChangeListener listener) {
        transactionStatusListeners.add(listener);
    }

    public int hashCode() {
        return resourceManager.getGtrid().hashCode();
    }

    public boolean equals(Object obj) {
        if (obj instanceof BitronixTransaction) {
            BitronixTransaction tx = (BitronixTransaction) obj;
            return resourceManager.getGtrid().equals(tx.resourceManager.getGtrid());
        }
        return false;
    }

    public String toString() {
        return "a Bitronix Transaction with GTRID [" + resourceManager.getGtrid() + "], status=" + Decoder.decodeStatus(status) + ", " + resourceManager.size() + " resource(s) enlisted (started " + startDate + ")";
    }


    /*
    * Internal impl
    */


    /**
     * Delist all resources that have not been closed before calling tm.commit(). This basically means calling
     * XAResource.end() on all resource that has not been ended yet.
     * @param flag the flag to pass to XAResource.end(). Either TMSUCCESS or TMFAIL.
     * @throws bitronix.tm.internal.BitronixRollbackException if some resources unilaterally rolled back before end() call.
     */
    private void delistUnclosedResources(int flag) throws BitronixRollbackException {
<<<<<<< HEAD
        List resources = resourceManager.getAllResources();
        List rolledBackResources = new ArrayList();
        List failedResources = new ArrayList();

        for (int i = 0; i < resources.size(); i++) {
            XAResourceHolderState resourceHolderState = (XAResourceHolderState) resources.get(i);
            if (!resourceHolderState.isEnded()) {
                if (log.isDebugEnabled()) { log.debug("found unclosed resource to delist: " + resourceHolderState); }
=======
        List<XAResourceHolderState> allResources = resourceManager.getAllResources();
        List<XAResourceHolderState> rolledBackResources = new ArrayList<XAResourceHolderState>();
        List<XAResourceHolderState> failedResources = new ArrayList<XAResourceHolderState>();

        for (XAResourceHolderState resource : allResources) {
            if (!resource.isEnded()) {
                if (log.isDebugEnabled()) log.debug("found unclosed resource to delist: " + resource);
>>>>>>> 411ef721
                try {
                    delistResource(resource, flag);
                } catch (BitronixRollbackSystemException ex) {
<<<<<<< HEAD
                    rolledBackResources.add(resourceHolderState);
                    if (log.isDebugEnabled()) { log.debug("resource unilaterally rolled back: " + resourceHolderState, ex); }
=======
                    rolledBackResources.add(resource);
                    if (log.isDebugEnabled())
                        log.debug("resource unilaterally rolled back: " + resource, ex);
>>>>>>> 411ef721
                } catch (SystemException ex) {
                    failedResources.add(resource);
                    log.warn("error delisting resource, assuming unilateral rollback: " + resource, ex);
                }
<<<<<<< HEAD
            }
            else
                if (log.isDebugEnabled()) { log.debug("no need to delist already closed resource: " + resourceHolderState); }
=======
            } else if (log.isDebugEnabled())
                log.debug("no need to delist already closed resource: " + resource);
>>>>>>> 411ef721
        } // for

        if (!rolledBackResources.isEmpty() || !failedResources.isEmpty()) {
            StringBuilder sb = new StringBuilder();
            if (!rolledBackResources.isEmpty()) {
                sb.append(System.getProperty("line.separator"));
                sb.append("  resource(s) ");
                sb.append(Decoder.collectResourcesNames(rolledBackResources));
                sb.append(" unilaterally rolled back");

            }
            if (!failedResources.isEmpty()) {
                sb.append(System.getProperty("line.separator"));
                sb.append("  resource(s) ");
                sb.append(Decoder.collectResourcesNames(failedResources));
                sb.append(" could not be delisted");

            }

            throw new BitronixRollbackException(sb.toString());
        }
    }

    /**
     * Rollback resources after a phase 1 prepare failure. All resources must be rolled back as prepared ones
     * are in-doubt and non-prepared ones have started/ended work done that must also be cleaned.
     * @param rbEx the thrown rollback exception.
     * @throws BitronixSystemException when a resource could not rollback prepapared state.
     */
    private void rollbackPrepareFailure(RollbackException rbEx) throws BitronixSystemException {
        List<XAResourceHolderState> interestedResources = resourceManager.getAllResources();
        try {
            rollbacker.rollback(this, interestedResources);
            if (log.isDebugEnabled()) { log.debug("rollback after prepare failure succeeded"); }
        } catch (Exception ex) {
            // let's merge both exceptions' PhaseException to report a complete error message
            PhaseException preparePhaseEx = (PhaseException) rbEx.getCause();
            PhaseException rollbackPhaseEx = (PhaseException) ex.getCause();

            List<Exception> exceptions = new ArrayList<Exception>();
            List<XAResourceHolderState> resources = new ArrayList<XAResourceHolderState>();

            exceptions.addAll(preparePhaseEx.getExceptions());
            exceptions.addAll(rollbackPhaseEx.getExceptions());
            resources.addAll(preparePhaseEx.getResourceStates());
            resources.addAll(rollbackPhaseEx.getResourceStates());

            throw new BitronixSystemException("transaction partially prepared and only partially rolled back. Some resources might be left in doubt!", new PhaseException(exceptions, resources));
        }
    }

    /**
     * Run all registered Synchronizations' beforeCompletion() method. Be aware that this method can change the
     * transaction status to mark it as rollback only for instance.
     * @throws bitronix.tm.internal.BitronixSystemException if status changing due to a synchronization throwing an
     *         exception fails.
     */
    private void fireBeforeCompletionEvent() throws BitronixSystemException {
        if (log.isDebugEnabled()) { log.debug("before completion, " + synchronizationScheduler.size() + " synchronization(s) to execute"); }
        Iterator it = synchronizationScheduler.reverseIterator();
        while (it.hasNext()) {
            Synchronization synchronization = (Synchronization) it.next();
            try {
                if (log.isDebugEnabled()) { log.debug("executing synchronization " + synchronization); }
                synchronization.beforeCompletion();
            } catch (RuntimeException ex) {
                if (log.isDebugEnabled()) { log.debug("Synchronization.beforeCompletion() call failed for " + synchronization + ", marking transaction as rollback only - " + ex); }
                setStatus(Status.STATUS_MARKED_ROLLBACK);
                throw ex;
            }
        }
    }

    private void fireAfterCompletionEvent() {
        // this TX is no longer in-flight -> remove this transaction's state from all XAResourceHolders
        getResourceManager().clearXAResourceHolderStates();

<<<<<<< HEAD
        if (log.isDebugEnabled()) { log.debug("after completion, " + synchronizationScheduler.size() + " synchronization(s) to execute"); }
        Iterator it = synchronizationScheduler.iterator();
        while (it.hasNext()) {
            Synchronization synchronization = (Synchronization) it.next();
=======
        if (log.isDebugEnabled()) log.debug("after completion, " + synchronizationScheduler.size() + " synchronization(s) to execute");
        for (Synchronization synchronization : synchronizationScheduler) {
>>>>>>> 411ef721
            try {
                if (log.isDebugEnabled()) { log.debug("executing synchronization " + synchronization + " with status=" + Decoder.decodeStatus(status)); }
                synchronization.afterCompletion(status);
            } catch (Exception ex) {
                log.warn("Synchronization.afterCompletion() call failed for " + synchronization, ex);
            }
        }

        ManagementRegistrar.unregister("bitronix.tm:type=Transaction,Gtrid=" + resourceManager.getGtrid());
    }

    private boolean isDone() {
        switch (status) {
            case Status.STATUS_PREPARING:
            case Status.STATUS_PREPARED:
            case Status.STATUS_COMMITTING:
            case Status.STATUS_COMMITTED:
            case Status.STATUS_ROLLING_BACK:
            case Status.STATUS_ROLLEDBACK:
                return true;
        }
        return false;
    }

    private boolean isWorking() {
        switch (status) {
            case Status.STATUS_PREPARING:
            case Status.STATUS_PREPARED:
            case Status.STATUS_COMMITTING:
            case Status.STATUS_ROLLING_BACK:
                return true;
        }
        return false;
    }

    /* management */

    public String getGtrid() {
        return resourceManager.getGtrid().toString();
    }

    public String getStatusDescription() {
        return Decoder.decodeStatus(status);
    }

    public Collection getEnlistedResourcesUniqueNames() {
        return resourceManager.collectUniqueNames();
    }

    public String getThreadName() {
        return threadName;
    }

    public Date getStartDate() {
        return startDate;
    }
}<|MERGE_RESOLUTION|>--- conflicted
+++ resolved
@@ -75,18 +75,6 @@
     private final static Logger log = LoggerFactory.getLogger(BitronixTransaction.class);
 
     private final XAResourceManager resourceManager;
-<<<<<<< HEAD
-    private final Scheduler synchronizationScheduler = new Scheduler();
-    private final List transactionStatusListeners = new ArrayList();
-
-    private volatile int status = Status.STATUS_NO_TRANSACTION;
-    private volatile boolean timeout = false;
-    private volatile Date timeoutDate;
-
-    private final Preparer preparer = new Preparer(TransactionManagerServices.getExecutor());
-    private final Committer committer = new Committer(TransactionManagerServices.getExecutor());
-    private final Rollbacker rollbacker = new Rollbacker(TransactionManagerServices.getExecutor());
-=======
     private final Scheduler<Synchronization> synchronizationScheduler = new Scheduler<Synchronization>();
     private final List<TransactionStatusChangeListener> transactionStatusListeners = new ArrayList<TransactionStatusChangeListener>();
     private volatile int status = Status.STATUS_NO_TRANSACTION;
@@ -100,7 +88,6 @@
     private final Preparer preparer = new Preparer(executor);
     private final Committer committer = new Committer(executor);
     private final Rollbacker rollbacker = new Rollbacker(executor);
->>>>>>> 411ef721
 
     /* management */
     private volatile String threadName;
@@ -109,7 +96,7 @@
 
     public BitronixTransaction() {
         Uid gtrid = UidGenerator.generateUid();
-        if (log.isDebugEnabled()) { log.debug("creating new transaction with GTRID [" + gtrid + "]"); }
+        if (log.isDebugEnabled()) log.debug("creating new transaction with GTRID [" + gtrid + "]");
         this.resourceManager = new XAResourceManager(gtrid);
 
         this.threadName = Thread.currentThread().getName();
@@ -172,7 +159,7 @@
             try {
                 result &= delistResource(resourceHolderState, flag);
             } catch (BitronixSystemException ex) {
-                if (log.isDebugEnabled()) { log.debug("failed to delist resource state " + resourceHolderState); }
+                if (log.isDebugEnabled()) log.debug("failed to delist resource state " + resourceHolderState);
                 exceptions.add(ex);
                 resourceStates.add(resourceHolderState);
             }
@@ -182,7 +169,7 @@
             if (!multiSystemException.isUnilateralRollback())
                 throw multiSystemException;
             else
-                if (log.isDebugEnabled()) { log.debug("unilateral rollback of resource " + resourceHolder, multiSystemException); }
+                if (log.isDebugEnabled()) log.debug("unilateral rollback of resource " + resourceHolder, multiSystemException);
         }
 
         return result;
@@ -217,7 +204,7 @@
         if (isDone())
             throw new IllegalStateException("transaction is done, cannot register any more synchronization");
 
-        if (log.isDebugEnabled()) { log.debug("registering synchronization " + synchronization); }
+        if (log.isDebugEnabled()) log.debug("registering synchronization " + synchronization);
         synchronizationScheduler.add(synchronization, Scheduler.DEFAULT_POSITION);
     }
 
@@ -241,7 +228,7 @@
         // they call rollback().
         // Doing so would call fireAfterCompletionEvent() twice in case one of those conditions are true.
         if (timedOut()) {
-            if (log.isDebugEnabled()) { log.debug("transaction timed out"); }
+            if (log.isDebugEnabled()) log.debug("transaction timed out");
             rollback();
             throw new BitronixRollbackException("transaction timed out and has been rolled back");
         }
@@ -249,14 +236,14 @@
         try {
             delistUnclosedResources(XAResource.TMSUCCESS);
         } catch (BitronixRollbackException ex) {
-            if (log.isDebugEnabled()) { log.debug("delistment error causing transaction rollback", ex); }
+            if (log.isDebugEnabled()) log.debug("delistment error causing transaction rollback", ex);
             rollback();
             // the caught BitronixRollbackException's message is pre-formatted to be appended to this message
             throw new BitronixRollbackException("delistment error caused transaction rollback" + ex.getMessage());
         }
 
         if (status == Status.STATUS_MARKED_ROLLBACK) {
-            if (log.isDebugEnabled()) { log.debug("transaction marked as rollback only"); }
+            if (log.isDebugEnabled()) log.debug("transaction marked as rollback only");
             rollback();
             throw new BitronixRollbackException("transaction was marked as rollback only and has been rolled back");
         }
@@ -266,12 +253,12 @@
 
             // prepare phase
             try {
-                if (log.isDebugEnabled()) { log.debug("committing, " + resourceManager.size() + " enlisted resource(s)"); }
+                if (log.isDebugEnabled()) log.debug("committing, " + resourceManager.size() + " enlisted resource(s)");
 
                 interestedResources = preparer.prepare(this);
             }
             catch (RollbackException ex) {
-                if (log.isDebugEnabled()) { log.debug("caught rollback exception during prepare, trying to rollback"); }
+                if (log.isDebugEnabled()) log.debug("caught rollback exception during prepare, trying to rollback");
 
                 // rollbackPrepareFailure might throw a SystemException that will 'swallow' the RollbackException which is
                 // what we want in that case as the transaction has not been rolled back and some resources are now left in-doubt.
@@ -280,11 +267,11 @@
             }
 
             // commit phase
-            if (log.isDebugEnabled()) { log.debug(interestedResources.size() + " interested resource(s)"); }
+            if (log.isDebugEnabled()) log.debug(interestedResources.size() + " interested resource(s)");
 
             committer.commit(this, interestedResources);
 
-            if (log.isDebugEnabled()) { log.debug("successfully committed " + this); }
+            if (log.isDebugEnabled()) log.debug("successfully committed " + this);
         }
         finally {
             fireAfterCompletionEvent();
@@ -302,12 +289,12 @@
         try {
             delistUnclosedResources(XAResource.TMSUCCESS);
         } catch (BitronixRollbackException ex) {
-            if (log.isDebugEnabled()) { log.debug("some resource(s) failed delistment", ex); }
+            if (log.isDebugEnabled()) log.debug("some resource(s) failed delistment", ex);
         }
 
         try {
             try {
-                if (log.isDebugEnabled()) { log.debug("rolling back, " + resourceManager.size() + " enlisted resource(s)"); }
+                if (log.isDebugEnabled()) log.debug("rolling back, " + resourceManager.size() + " enlisted resource(s)");
 
                 List<XAResourceHolderState> resourcesToRollback = new ArrayList<XAResourceHolderState>();
                 List<XAResourceHolderState> allResources = resourceManager.getAllResources();
@@ -318,7 +305,7 @@
 
                 rollbacker.rollback(this, resourcesToRollback);
 
-                if (log.isDebugEnabled()) { log.debug("successfully rolled back " + this); }
+                if (log.isDebugEnabled()) log.debug("successfully rolled back " + this);
             } catch (HeuristicMixedException ex) {
                 throw new BitronixSystemException("transaction partly committed and partly rolled back. Resources are now inconsistent !", ex);
             } catch (HeuristicCommitException ex) {
@@ -371,7 +358,7 @@
     public void setStatus(int status, Set<String> uniqueNames) throws BitronixSystemException {
         try {
             boolean force = (resourceManager.size() > 1) && (status == Status.STATUS_COMMITTING);
-            if (log.isDebugEnabled()) { log.debug("changing transaction status to " + Decoder.decodeStatus(status) + (force ? " (forced)" : "")); }
+            if (log.isDebugEnabled()) log.debug("changing transaction status to " + Decoder.decodeStatus(status) + (force ? " (forced)" : ""));
 
             int oldStatus = this.status;
             this.status = status;
@@ -393,18 +380,11 @@
     private void fireTransactionStatusChangedEvent(int oldStatus, int newStatus) {
         if (log.isDebugEnabled()) log.debug("transaction status is changing from " + Decoder.decodeStatus(oldStatus) + " to " +
                 Decoder.decodeStatus(newStatus) + " - executing " + transactionStatusListeners.size() + " listener(s)");
-<<<<<<< HEAD
-        
-        for (int i = 0; i < transactionStatusListeners.size(); i++) {
-            TransactionStatusChangeListener listener = (TransactionStatusChangeListener) transactionStatusListeners.get(i);
-            if (log.isDebugEnabled()) { log.debug("executing TransactionStatusChangeListener " + listener); }
-=======
 
         for (TransactionStatusChangeListener listener : transactionStatusListeners) {
             if (log.isDebugEnabled()) log.debug("executing TransactionStatusChangeListener " + listener);
->>>>>>> 411ef721
             listener.statusChanged(oldStatus, newStatus);
-            if (log.isDebugEnabled()) { log.debug("executed TransactionStatusChangeListener " + listener); }
+            if (log.isDebugEnabled()) log.debug("executed TransactionStatusChangeListener " + listener);
         }
     }
 
@@ -441,16 +421,6 @@
      * @throws bitronix.tm.internal.BitronixRollbackException if some resources unilaterally rolled back before end() call.
      */
     private void delistUnclosedResources(int flag) throws BitronixRollbackException {
-<<<<<<< HEAD
-        List resources = resourceManager.getAllResources();
-        List rolledBackResources = new ArrayList();
-        List failedResources = new ArrayList();
-
-        for (int i = 0; i < resources.size(); i++) {
-            XAResourceHolderState resourceHolderState = (XAResourceHolderState) resources.get(i);
-            if (!resourceHolderState.isEnded()) {
-                if (log.isDebugEnabled()) { log.debug("found unclosed resource to delist: " + resourceHolderState); }
-=======
         List<XAResourceHolderState> allResources = resourceManager.getAllResources();
         List<XAResourceHolderState> rolledBackResources = new ArrayList<XAResourceHolderState>();
         List<XAResourceHolderState> failedResources = new ArrayList<XAResourceHolderState>();
@@ -458,30 +428,18 @@
         for (XAResourceHolderState resource : allResources) {
             if (!resource.isEnded()) {
                 if (log.isDebugEnabled()) log.debug("found unclosed resource to delist: " + resource);
->>>>>>> 411ef721
                 try {
                     delistResource(resource, flag);
                 } catch (BitronixRollbackSystemException ex) {
-<<<<<<< HEAD
-                    rolledBackResources.add(resourceHolderState);
-                    if (log.isDebugEnabled()) { log.debug("resource unilaterally rolled back: " + resourceHolderState, ex); }
-=======
                     rolledBackResources.add(resource);
                     if (log.isDebugEnabled())
                         log.debug("resource unilaterally rolled back: " + resource, ex);
->>>>>>> 411ef721
                 } catch (SystemException ex) {
                     failedResources.add(resource);
                     log.warn("error delisting resource, assuming unilateral rollback: " + resource, ex);
                 }
-<<<<<<< HEAD
-            }
-            else
-                if (log.isDebugEnabled()) { log.debug("no need to delist already closed resource: " + resourceHolderState); }
-=======
             } else if (log.isDebugEnabled())
                 log.debug("no need to delist already closed resource: " + resource);
->>>>>>> 411ef721
         } // for
 
         if (!rolledBackResources.isEmpty() || !failedResources.isEmpty()) {
@@ -515,7 +473,7 @@
         List<XAResourceHolderState> interestedResources = resourceManager.getAllResources();
         try {
             rollbacker.rollback(this, interestedResources);
-            if (log.isDebugEnabled()) { log.debug("rollback after prepare failure succeeded"); }
+            if (log.isDebugEnabled()) log.debug("rollback after prepare failure succeeded");
         } catch (Exception ex) {
             // let's merge both exceptions' PhaseException to report a complete error message
             PhaseException preparePhaseEx = (PhaseException) rbEx.getCause();
@@ -540,15 +498,15 @@
      *         exception fails.
      */
     private void fireBeforeCompletionEvent() throws BitronixSystemException {
-        if (log.isDebugEnabled()) { log.debug("before completion, " + synchronizationScheduler.size() + " synchronization(s) to execute"); }
+        if (log.isDebugEnabled()) log.debug("before completion, " + synchronizationScheduler.size() + " synchronization(s) to execute");
         Iterator it = synchronizationScheduler.reverseIterator();
         while (it.hasNext()) {
             Synchronization synchronization = (Synchronization) it.next();
             try {
-                if (log.isDebugEnabled()) { log.debug("executing synchronization " + synchronization); }
+                if (log.isDebugEnabled()) log.debug("executing synchronization " + synchronization);
                 synchronization.beforeCompletion();
             } catch (RuntimeException ex) {
-                if (log.isDebugEnabled()) { log.debug("Synchronization.beforeCompletion() call failed for " + synchronization + ", marking transaction as rollback only - " + ex); }
+                if (log.isDebugEnabled()) log.debug("Synchronization.beforeCompletion() call failed for " + synchronization + ", marking transaction as rollback only - " + ex);
                 setStatus(Status.STATUS_MARKED_ROLLBACK);
                 throw ex;
             }
@@ -559,17 +517,10 @@
         // this TX is no longer in-flight -> remove this transaction's state from all XAResourceHolders
         getResourceManager().clearXAResourceHolderStates();
 
-<<<<<<< HEAD
-        if (log.isDebugEnabled()) { log.debug("after completion, " + synchronizationScheduler.size() + " synchronization(s) to execute"); }
-        Iterator it = synchronizationScheduler.iterator();
-        while (it.hasNext()) {
-            Synchronization synchronization = (Synchronization) it.next();
-=======
         if (log.isDebugEnabled()) log.debug("after completion, " + synchronizationScheduler.size() + " synchronization(s) to execute");
         for (Synchronization synchronization : synchronizationScheduler) {
->>>>>>> 411ef721
             try {
-                if (log.isDebugEnabled()) { log.debug("executing synchronization " + synchronization + " with status=" + Decoder.decodeStatus(status)); }
+                if (log.isDebugEnabled()) log.debug("executing synchronization " + synchronization + " with status=" + Decoder.decodeStatus(status));
                 synchronization.afterCompletion(status);
             } catch (Exception ex) {
                 log.warn("Synchronization.afterCompletion() call failed for " + synchronization, ex);
