--- conflicted
+++ resolved
@@ -31,11 +31,6 @@
 import bitronix.tm.journal.Journal;
 import bitronix.tm.resource.ResourceRegistrar;
 import bitronix.tm.resource.common.XAResourceHolder;
-<<<<<<< HEAD
-import bitronix.tm.resource.common.XAResourceHolderStateVisitor;
-import bitronix.tm.utils.*;
-import org.slf4j.LoggerFactory;
-=======
 import bitronix.tm.timer.TaskScheduler;
 import bitronix.tm.twopc.Committer;
 import bitronix.tm.twopc.PhaseException;
@@ -48,7 +43,6 @@
 import bitronix.tm.utils.Scheduler;
 import bitronix.tm.utils.Uid;
 import bitronix.tm.utils.UidGenerator;
->>>>>>> 30412dc2
 import org.slf4j.Logger;
 import org.slf4j.LoggerFactory;
 
@@ -83,10 +77,7 @@
     private final XAResourceManager resourceManager;
     private final Scheduler<Synchronization> synchronizationScheduler = new Scheduler<Synchronization>();
     private final List<TransactionStatusChangeListener> transactionStatusListeners = new ArrayList<TransactionStatusChangeListener>();
-<<<<<<< HEAD
-
-=======
->>>>>>> 30412dc2
+
     private volatile int status = Status.STATUS_NO_TRANSACTION;
     private volatile boolean timeout = false;
     private volatile Date timeoutDate;
@@ -106,7 +97,7 @@
 
     public BitronixTransaction() {
         Uid gtrid = UidGenerator.generateUid();
-        if (log.isDebugEnabled()) log.debug("creating new transaction with GTRID [" + gtrid + "]");
+        if (log.isDebugEnabled()) { log.debug("creating new transaction with GTRID [" + gtrid + "]"); }
         this.resourceManager = new XAResourceManager(gtrid);
 
         this.threadName = Thread.currentThread().getName();
@@ -163,7 +154,6 @@
         if (resourceHolder == null)
             throw new BitronixSystemException("unknown XAResource " + xaResource + ", it does not belong to a registered resource");
 
-<<<<<<< HEAD
         class LocalVisitor implements XAResourceHolderStateVisitor {
             private boolean result = true;
             private List<BitronixSystemException> exceptions = new ArrayList<BitronixSystemException>();
@@ -177,20 +167,6 @@
                     resourceStates.add(xaResourceHolderState);
                 }
                 return true; // continue visitation
-=======
-        Map<Uid, XAResourceHolderState> statesForGtrid = resourceHolder.getXAResourceHolderStatesForGtrid(resourceManager.getGtrid());
-
-        boolean result = true;
-        List<Exception> exceptions = new ArrayList<Exception>();
-        List<XAResourceHolderState> resourceStates = new ArrayList<XAResourceHolderState>();
-        for (XAResourceHolderState resourceHolderState : statesForGtrid.values()) {
-            try {
-                result &= delistResource(resourceHolderState, flag);
-            } catch (BitronixSystemException ex) {
-                if (log.isDebugEnabled()) log.debug("failed to delist resource state " + resourceHolderState);
-                exceptions.add(ex);
-                resourceStates.add(resourceHolderState);
->>>>>>> 30412dc2
             }
         }
         LocalVisitor xaResourceHolderStateVisitor = new LocalVisitor();
@@ -201,7 +177,7 @@
             if (!multiSystemException.isUnilateralRollback())
                 throw multiSystemException;
             else
-                if (log.isDebugEnabled()) log.debug("unilateral rollback of resource " + resourceHolder, multiSystemException);
+                if (log.isDebugEnabled()) { log.debug("unilateral rollback of resource " + resourceHolder, multiSystemException); }
         }
 
         return xaResourceHolderStateVisitor.result;
@@ -236,7 +212,7 @@
         if (isDone())
             throw new IllegalStateException("transaction is done, cannot register any more synchronization");
 
-        if (log.isDebugEnabled()) log.debug("registering synchronization " + synchronization);
+        if (log.isDebugEnabled()) { log.debug("registering synchronization " + synchronization); }
         synchronizationScheduler.add(synchronization, Scheduler.DEFAULT_POSITION);
     }
 
@@ -268,7 +244,7 @@
         // they call rollback().
         // Doing so would call fireAfterCompletionEvent() twice in case one of those conditions are true.
         if (timedOut()) {
-            if (log.isDebugEnabled()) log.debug("transaction timed out");
+            if (log.isDebugEnabled()) { log.debug("transaction timed out"); }
             rollback();
             throw new BitronixRollbackException("transaction timed out and has been rolled back");
         }
@@ -276,14 +252,14 @@
         try {
             delistUnclosedResources(XAResource.TMSUCCESS);
         } catch (BitronixRollbackException ex) {
-            if (log.isDebugEnabled()) log.debug("delistment error causing transaction rollback", ex);
+            if (log.isDebugEnabled()) { log.debug("delistment error causing transaction rollback", ex); }
             rollback();
             // the caught BitronixRollbackException's message is pre-formatted to be appended to this message
             throw new BitronixRollbackException("delistment error caused transaction rollback" + ex.getMessage());
         }
 
         if (status == Status.STATUS_MARKED_ROLLBACK) {
-            if (log.isDebugEnabled()) log.debug("transaction marked as rollback only");
+            if (log.isDebugEnabled()) { log.debug("transaction marked as rollback only"); }
             rollback();
             throw new BitronixRollbackException("transaction was marked as rollback only and has been rolled back");
         }
@@ -293,12 +269,12 @@
 
             // prepare phase
             try {
-                if (log.isDebugEnabled()) log.debug("committing, " + resourceManager.size() + " enlisted resource(s)");
+                if (log.isDebugEnabled()) { log.debug("committing, " + resourceManager.size() + " enlisted resource(s)"); }
 
                 interestedResources = preparer.prepare(this);
             }
             catch (RollbackException ex) {
-                if (log.isDebugEnabled()) log.debug("caught rollback exception during prepare, trying to rollback");
+                if (log.isDebugEnabled()) { log.debug("caught rollback exception during prepare, trying to rollback"); }
 
                 // rollbackPrepareFailure might throw a SystemException that will 'swallow' the RollbackException which is
                 // what we want in that case as the transaction has not been rolled back and some resources are now left in-doubt.
@@ -307,11 +283,11 @@
             }
 
             // commit phase
-            if (log.isDebugEnabled()) log.debug(interestedResources.size() + " interested resource(s)");
+            if (log.isDebugEnabled()) { log.debug(interestedResources.size() + " interested resource(s)"); }
 
             committer.commit(this, interestedResources);
 
-            if (log.isDebugEnabled()) log.debug("successfully committed " + this);
+            if (log.isDebugEnabled()) { log.debug("successfully committed " + this); }
         }
         finally {
             fireAfterCompletionEvent();
@@ -329,12 +305,12 @@
         try {
             delistUnclosedResources(XAResource.TMSUCCESS);
         } catch (BitronixRollbackException ex) {
-            if (log.isDebugEnabled()) log.debug("some resource(s) failed delistment", ex);
+            if (log.isDebugEnabled()) { log.debug("some resource(s) failed delistment", ex); }
         }
 
         try {
             try {
-                if (log.isDebugEnabled()) log.debug("rolling back, " + resourceManager.size() + " enlisted resource(s)");
+                if (log.isDebugEnabled()) { log.debug("rolling back, " + resourceManager.size() + " enlisted resource(s)"); }
 
                 List<XAResourceHolderState> resourcesToRollback = new ArrayList<XAResourceHolderState>();
                 List<XAResourceHolderState> allResources = resourceManager.getAllResources();
@@ -345,7 +321,7 @@
 
                 rollbacker.rollback(this, resourcesToRollback);
 
-                if (log.isDebugEnabled()) log.debug("successfully rolled back " + this);
+                if (log.isDebugEnabled()) { log.debug("successfully rolled back " + this); }
             } catch (HeuristicMixedException ex) {
                 throw new BitronixSystemException("transaction partly committed and partly rolled back. Resources are now inconsistent !", ex);
             } catch (HeuristicCommitException ex) {
@@ -398,10 +374,11 @@
     public void setStatus(int status, Set<String> uniqueNames) throws BitronixSystemException {
         try {
             boolean force = (resourceManager.size() > 1) && (status == Status.STATUS_COMMITTING);
-            if (log.isDebugEnabled()) log.debug("changing transaction status to " + Decoder.decodeStatus(status) + (force ? " (forced)" : ""));
+            if (log.isDebugEnabled()) { log.debug("changing transaction status to " + Decoder.decodeStatus(status) + (force ? " (forced)" : "")); }
 
             int oldStatus = this.status;
             this.status = status;
+            Journal journal = TransactionManagerServices.getJournal();
             journal.log(status, resourceManager.getGtrid(), uniqueNames);
             if (force) {
                 journal.force();
@@ -420,17 +397,11 @@
     private void fireTransactionStatusChangedEvent(int oldStatus, int newStatus) {
         if (log.isDebugEnabled()) log.debug("transaction status is changing from " + Decoder.decodeStatus(oldStatus) + " to " +
                 Decoder.decodeStatus(newStatus) + " - executing " + transactionStatusListeners.size() + " listener(s)");
-<<<<<<< HEAD
         
         for (TransactionStatusChangeListener listener : transactionStatusListeners) {
             if (log.isDebugEnabled()) { log.debug("executing TransactionStatusChangeListener " + listener); }
-=======
-
-        for (TransactionStatusChangeListener listener : transactionStatusListeners) {
-            if (log.isDebugEnabled()) log.debug("executing TransactionStatusChangeListener " + listener);
->>>>>>> 30412dc2
             listener.statusChanged(oldStatus, newStatus);
-            if (log.isDebugEnabled()) log.debug("executed TransactionStatusChangeListener " + listener);
+            if (log.isDebugEnabled()) { log.debug("executed TransactionStatusChangeListener " + listener); }
         }
     }
 
@@ -519,7 +490,7 @@
         List<XAResourceHolderState> interestedResources = resourceManager.getAllResources();
         try {
             rollbacker.rollback(this, interestedResources);
-            if (log.isDebugEnabled()) log.debug("rollback after prepare failure succeeded");
+            if (log.isDebugEnabled()) { log.debug("rollback after prepare failure succeeded"); }
         } catch (Exception ex) {
             // let's merge both exceptions' PhaseException to report a complete error message
             PhaseException preparePhaseEx = (PhaseException) rbEx.getCause();
@@ -544,20 +515,15 @@
      *         exception fails.
      */
     private void fireBeforeCompletionEvent() throws BitronixSystemException {
-<<<<<<< HEAD
         if (log.isDebugEnabled()) { log.debug("before completion, " + synchronizationScheduler.size() + " synchronization(s) to execute"); }
         Iterator<Synchronization> it = synchronizationScheduler.reverseIterator();
-=======
-        if (log.isDebugEnabled()) log.debug("before completion, " + synchronizationScheduler.size() + " synchronization(s) to execute");
-        Iterator it = synchronizationScheduler.reverseIterator();
->>>>>>> 30412dc2
         while (it.hasNext()) {
             Synchronization synchronization = it.next();
             try {
-                if (log.isDebugEnabled()) log.debug("executing synchronization " + synchronization);
+                if (log.isDebugEnabled()) { log.debug("executing synchronization " + synchronization); }
                 synchronization.beforeCompletion();
             } catch (RuntimeException ex) {
-                if (log.isDebugEnabled()) log.debug("Synchronization.beforeCompletion() call failed for " + synchronization + ", marking transaction as rollback only - " + ex);
+                if (log.isDebugEnabled()) { log.debug("Synchronization.beforeCompletion() call failed for " + synchronization + ", marking transaction as rollback only - " + ex); }
                 setStatus(Status.STATUS_MARKED_ROLLBACK);
                 throw ex;
             }
@@ -568,17 +534,10 @@
         // this TX is no longer in-flight -> remove this transaction's state from all XAResourceHolders
         getResourceManager().clearXAResourceHolderStates();
 
-<<<<<<< HEAD
-        if (log.isDebugEnabled()) { log.debug("after completion, " + synchronizationScheduler.size() + " synchronization(s) to execute"); }
-        Iterator<Synchronization> it = synchronizationScheduler.iterator();
-        while (it.hasNext()) {
-            Synchronization synchronization = it.next();
-=======
         if (log.isDebugEnabled()) log.debug("after completion, " + synchronizationScheduler.size() + " synchronization(s) to execute");
         for (Synchronization synchronization : synchronizationScheduler) {
->>>>>>> 30412dc2
             try {
-                if (log.isDebugEnabled()) log.debug("executing synchronization " + synchronization + " with status=" + Decoder.decodeStatus(status));
+                if (log.isDebugEnabled()) { log.debug("executing synchronization " + synchronization + " with status=" + Decoder.decodeStatus(status)); }
                 synchronization.afterCompletion(status);
             } catch (Exception ex) {
                 log.warn("Synchronization.afterCompletion() call failed for " + synchronization, ex);
