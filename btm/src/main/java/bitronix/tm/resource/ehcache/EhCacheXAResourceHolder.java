--- conflicted
+++ resolved
@@ -91,13 +91,9 @@
      * {@inheritDoc}
      */
     public List<XAResourceHolder> getXAResourceHolders() {
-<<<<<<< HEAD
         List<XAResourceHolder> xaResourceHolders = new ArrayList<XAResourceHolder>(1);
         xaResourceHolders.add(this);
         return xaResourceHolders;
-=======
-        return Arrays.asList((XAResourceHolder) this);
->>>>>>> 30412dc2
     }
 
     public XAResourceHolder getXAResourceHolderForXaResource(XAResource xaResource) {
