/*
 * Bitronix Transaction Manager
 *
 * Copyright (c) 2010, Bitronix Software.
 *
 * This copyrighted material is made available to anyone wishing to use, modify,
 * copy, or redistribute it subject to the terms and conditions of the GNU
 * Lesser General Public License, as published by the Free Software Foundation.
 *
 * This program is distributed in the hope that it will be useful,
 * but WITHOUT ANY WARRANTY; without even the implied warranty of MERCHANTABILITY
 * or FITNESS FOR A PARTICULAR PURPOSE. See the GNU Lesser General Public License
 * for more details.
 *
 * You should have received a copy of the GNU Lesser General Public License
 * along with this distribution; if not, write to:
 * Free Software Foundation, Inc.
 * 51 Franklin Street, Fifth Floor
 * Boston, MA 02110-1301 USA
 */
package bitronix.tm.resource.jdbc.lrc;

<<<<<<< HEAD
import java.sql.CallableStatement;
import java.sql.Connection;
import java.sql.DatabaseMetaData;
import java.sql.PreparedStatement;
import java.sql.SQLException;
import java.sql.SQLWarning;
import java.sql.Savepoint;
import java.sql.Statement;
import java.util.Map;
=======
import bitronix.tm.resource.jdbc.BaseProxyHandlerClass;
>>>>>>> 30412dc2

import java.sql.Connection;
import java.sql.SQLException;
import java.sql.Savepoint;

/**
 * Connection handle implementation for a non-XA JDBC resource emulating XA with Last Resource Commit.
 *
 * @author lorban, brettw
 */
public class LrcConnectionHandle implements Connection {

    private final Connection delegate;
    private final LrcXAResource xaResource;
    private volatile boolean closed = false;

    public LrcConnectionHandle(LrcXAResource xaResource, Connection delegate) {
        this.delegate = delegate;
        this.xaResource = xaResource;
    }

    public Connection getConnection() {
        return delegate;
    }

    protected Connection getDelegate() throws SQLException {
        if (delegate == null)
            throw new SQLException("connection is closed");
        return delegate;
    }

    /* wrapped Connection methods that have special XA semantics */

    public void close() throws SQLException {
        closed = true;
    }

    public boolean isClosed() throws SQLException {
        return closed;
    }

    public void setAutoCommit(boolean autoCommit) throws SQLException {
        if (xaResource.getState() != LrcXAResource.NO_TX && autoCommit)
            throw new SQLException("XA transaction started, cannot enable autocommit mode");
        getDelegate().setAutoCommit(autoCommit);
    }

    public void commit() throws SQLException {
        if (xaResource.getState() != LrcXAResource.NO_TX)
            throw new SQLException("XA transaction started, cannot call commit directly on connection");
        getDelegate().commit();
    }

    public void rollback() throws SQLException {
        if (xaResource.getState() != LrcXAResource.NO_TX)
            throw new SQLException("XA transaction started, cannot call rollback directly on connection");
        getDelegate().rollback();
    }

    public void rollback(Savepoint savepoint) throws SQLException {
        if (xaResource.getState() != LrcXAResource.NO_TX)
            throw new SQLException("XA transaction started, cannot call rollback directly on connection");
        getDelegate().rollback(savepoint);
    }

    public String toString() {
        return "a JDBC LrcConnectionHandle on " + xaResource;
    }

    /* Delegated methods */

	public Statement createStatement() throws SQLException {
		return delegate.createStatement();
	}

	public PreparedStatement prepareStatement(String sql) throws SQLException {
		return delegate.prepareStatement(sql);
	}

	public CallableStatement prepareCall(String sql) throws SQLException {
		return delegate.prepareCall(sql);
	}

	public String nativeSQL(String sql) throws SQLException {
		return delegate.nativeSQL(sql);
	}

	public boolean getAutoCommit() throws SQLException {
		return delegate.getAutoCommit();
	}

	public DatabaseMetaData getMetaData() throws SQLException {
		return delegate.getMetaData();
	}

	public void setReadOnly(boolean readOnly) throws SQLException {
		delegate.setReadOnly(readOnly);
	}

	public boolean isReadOnly() throws SQLException {
		return delegate.isReadOnly();
	}

	public void setCatalog(String catalog) throws SQLException {
		delegate.setCatalog(catalog);
	}

	public String getCatalog() throws SQLException {
		return delegate.getCatalog();
	}

	public void setTransactionIsolation(int level) throws SQLException {
		delegate.setTransactionIsolation(level);
	}

	public int getTransactionIsolation() throws SQLException {
		return delegate.getTransactionIsolation();
	}

	public SQLWarning getWarnings() throws SQLException {
		return delegate.getWarnings();
	}

	public void clearWarnings() throws SQLException {
		delegate.clearWarnings();
	}

	public Statement createStatement(int resultSetType, int resultSetConcurrency) throws SQLException {
		return delegate.createStatement(resultSetType, resultSetConcurrency);
	}

	public PreparedStatement prepareStatement(String sql, int resultSetType, int resultSetConcurrency)
			throws SQLException {
		return delegate.prepareStatement(sql, resultSetType, resultSetConcurrency);
	}

	public CallableStatement prepareCall(String sql, int resultSetType, int resultSetConcurrency) throws SQLException {
		return delegate.prepareCall(sql, resultSetType, resultSetConcurrency);
	}

	public Map<String, Class<?>> getTypeMap() throws SQLException {
		return delegate.getTypeMap();
	}

	public void setTypeMap(Map<String, Class<?>> map) throws SQLException {
		delegate.setTypeMap(map);
	}

	public void setHoldability(int holdability) throws SQLException {
		delegate.setHoldability(holdability);
	}

	public int getHoldability() throws SQLException {
		return delegate.getHoldability();
	}

	public Savepoint setSavepoint() throws SQLException {
		return delegate.setSavepoint();
	}

	public Savepoint setSavepoint(String name) throws SQLException {
		return delegate.setSavepoint(name);
	}

	public void releaseSavepoint(Savepoint savepoint) throws SQLException {
		delegate.releaseSavepoint(savepoint);
	}

	public Statement createStatement(int resultSetType, int resultSetConcurrency, int resultSetHoldability)
			throws SQLException {
		return delegate.createStatement(resultSetType, resultSetConcurrency, resultSetHoldability);
	}

	public PreparedStatement prepareStatement(String sql, int resultSetType, int resultSetConcurrency,
			int resultSetHoldability) throws SQLException {
		return delegate.prepareStatement(sql, resultSetType, resultSetConcurrency, resultSetHoldability);
	}

	public CallableStatement prepareCall(String sql, int resultSetType, int resultSetConcurrency,
			int resultSetHoldability) throws SQLException {
		return delegate.prepareCall(sql, resultSetType, resultSetConcurrency, resultSetHoldability);
	}

	public PreparedStatement prepareStatement(String sql, int autoGeneratedKeys) throws SQLException {
		return delegate.prepareStatement(sql, autoGeneratedKeys);
	}

	public PreparedStatement prepareStatement(String sql, int[] columnIndexes) throws SQLException {
		return delegate.prepareStatement(sql, columnIndexes);
	}

	public PreparedStatement prepareStatement(String sql, String[] columnNames) throws SQLException {
		return delegate.prepareStatement(sql, columnNames);
	}
}<|MERGE_RESOLUTION|>--- conflicted
+++ resolved
@@ -20,7 +20,6 @@
  */
 package bitronix.tm.resource.jdbc.lrc;
 
-<<<<<<< HEAD
 import java.sql.CallableStatement;
 import java.sql.Connection;
 import java.sql.DatabaseMetaData;
@@ -30,13 +29,6 @@
 import java.sql.Savepoint;
 import java.sql.Statement;
 import java.util.Map;
-=======
-import bitronix.tm.resource.jdbc.BaseProxyHandlerClass;
->>>>>>> 30412dc2
-
-import java.sql.Connection;
-import java.sql.SQLException;
-import java.sql.Savepoint;
 
 /**
  * Connection handle implementation for a non-XA JDBC resource emulating XA with Last Resource Commit.
@@ -47,7 +39,6 @@
 
     private final Connection delegate;
     private final LrcXAResource xaResource;
-    private volatile boolean closed = false;
 
     public LrcConnectionHandle(LrcXAResource xaResource, Connection delegate) {
         this.delegate = delegate;
@@ -67,11 +58,11 @@
     /* wrapped Connection methods that have special XA semantics */
 
     public void close() throws SQLException {
-        closed = true;
+        delegate = null;
     }
 
     public boolean isClosed() throws SQLException {
-        return closed;
+        return delegate == null;
     }
 
     public void setAutoCommit(boolean autoCommit) throws SQLException {
