--- conflicted
+++ resolved
@@ -46,11 +46,7 @@
 
     private final Connection connection;
     private final LrcXAResource xaResource;
-<<<<<<< HEAD
-    private final List connectionEventListeners = new ArrayList();
-=======
     private final List<ConnectionEventListener> connectionEventListeners = new CopyOnWriteArrayList<ConnectionEventListener>();
->>>>>>> 411ef721
 
     public LrcXAConnection(Connection connection) {
         this.connection = connection;
@@ -80,16 +76,9 @@
     }
 
     private void fireCloseEvent() {
-<<<<<<< HEAD
-        if (log.isDebugEnabled()) { log.debug("notifying " + connectionEventListeners.size() + " connectionEventListeners(s) about closing of " + this); }
-        for (int i = 0; i < connectionEventListeners.size(); i++) {
-            ConnectionEventListener connectionEventListener = (ConnectionEventListener) connectionEventListeners.get(i);
-            XAConnection conn = (XAConnection) Proxy.newProxyInstance(ClassLoaderUtils.getClassLoader(), new Class[] { XAConnection.class }, this);
-=======
         if (log.isDebugEnabled()) log.debug("notifying " + connectionEventListeners.size() + " connectionEventListeners(s) about closing of " + this);
         for (ConnectionEventListener connectionEventListener : connectionEventListeners) {
             XAConnection conn = (XAConnection) Proxy.newProxyInstance(ClassLoaderUtils.getClassLoader(), new Class[]{XAConnection.class}, this);
->>>>>>> 411ef721
             connectionEventListener.connectionClosed(new ConnectionEvent(conn));
         }
     }
