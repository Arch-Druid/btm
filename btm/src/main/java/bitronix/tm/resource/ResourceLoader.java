/*
 * Bitronix Transaction Manager
 *
 * Copyright (c) 2010, Bitronix Software.
 *
 * This copyrighted material is made available to anyone wishing to use, modify,
 * copy, or redistribute it subject to the terms and conditions of the GNU
 * Lesser General Public License, as published by the Free Software Foundation.
 *
 * This program is distributed in the hope that it will be useful,
 * but WITHOUT ANY WARRANTY; without even the implied warranty of MERCHANTABILITY
 * or FITNESS FOR A PARTICULAR PURPOSE. See the GNU Lesser General Public License
 * for more details.
 *
 * You should have received a copy of the GNU Lesser General Public License
 * along with this distribution; if not, write to:
 * Free Software Foundation, Inc.
 * 51 Franklin Street, Fifth Floor
 * Boston, MA 02110-1301 USA
 */
package bitronix.tm.resource;

import bitronix.tm.TransactionManagerServices;
import bitronix.tm.resource.common.XAResourceProducer;
import bitronix.tm.utils.ClassLoaderUtils;
import bitronix.tm.utils.InitializationException;
import bitronix.tm.utils.PropertyUtils;
import bitronix.tm.utils.Service;
import org.slf4j.Logger;
import org.slf4j.LoggerFactory;

import javax.jms.XAConnectionFactory;
import javax.sql.XADataSource;
import java.io.File;
import java.io.FileInputStream;
import java.io.IOException;
import java.util.ArrayList;
import java.util.HashMap;
import java.util.List;
import java.util.Map;
import java.util.Properties;

/**
 * XA resources pools configurator & loader.
 * <p>{@link ResourceLoader} relies on the optional <code>bitronix.tm.resource.configuration</code> propery to load the
 * JDBC datasources ({@link bitronix.tm.resource.jdbc.PoolingDataSource}) and JMS connection factories
 * ({@link bitronix.tm.resource.jms.PoolingConnectionFactory}) configuration file and create the resources.</p>
 * <p>When <code>bitronix.tm.resource.configuration</code> is not specified, ResourceLoader is disabled and resources
 * should be manually created.</p>
 *
 * @author lorban
 */
public class ResourceLoader implements Service {

    private final static Logger log = LoggerFactory.getLogger(ResourceLoader.class);

    private final static String JDBC_RESOURCE_CLASSNAME = "bitronix.tm.resource.jdbc.PoolingDataSource";
    private final static String JMS_RESOURCE_CLASSNAME = "bitronix.tm.resource.jms.PoolingConnectionFactory";

<<<<<<< HEAD
    private final Map resourcesByUniqueName = new HashMap();
=======
    private final Map<String, XAResourceProducer> resourcesByUniqueName = new HashMap<String, XAResourceProducer>();
>>>>>>> 411ef721

    public ResourceLoader() {
    }

    /**
     * Get a Map with the configured uniqueName as key and {@link XAResourceProducer} as value.
     * @return a Map using the uniqueName as key and {@link XAResourceProducer} as value.
     */
    public Map<String, XAResourceProducer> getResources() {
        return resourcesByUniqueName;
    }

    /**
     * Initialize the ResourceLoader and load the resources configuration file specified in
     * <code>bitronix.tm.resource.configuration</code> property.
     * @return the number of resources which failed to initialize.
     */
    public int init() {
        String filename = TransactionManagerServices.getConfiguration().getResourceConfigurationFilename();
        if (filename != null) {
            if (!new File(filename).exists())
                throw new ResourceConfigurationException("cannot find resources configuration file '" + filename +"', missing or invalid value of property 'bitronix.tm.resource.configuration'");
            log.info("reading resources configuration from " + filename);
            return init(filename);
        }
        else {
            if (log.isDebugEnabled()) { log.debug("no resource configuration file specified"); }
            return 0;
        }
    }

    public synchronized void shutdown() {
<<<<<<< HEAD
        if (log.isDebugEnabled()) { log.debug("resource loader has registered " + resourcesByUniqueName.entrySet().size() + " resource(s), unregistering them now"); }
        Iterator it = resourcesByUniqueName.entrySet().iterator();
        while (it.hasNext()) {
            Map.Entry entry = (Map.Entry) it.next();
            XAResourceProducer producer = (XAResourceProducer) entry.getValue();
            if (log.isDebugEnabled()) { log.debug("closing " + producer); }
=======
        if (log.isDebugEnabled()) log.debug("resource loader has registered " + resourcesByUniqueName.entrySet().size() + " resource(s), unregistering them now");
        for (Map.Entry<String, XAResourceProducer> entry : resourcesByUniqueName.entrySet()) {
            XAResourceProducer producer = entry.getValue();
            if (log.isDebugEnabled()) log.debug("closing " + producer);
>>>>>>> 411ef721
            try {
                producer.close();
            } catch (Exception ex) {
                log.warn("error closing resource " + producer, ex);
            }
        }
        resourcesByUniqueName.clear();
    }

    /*
     * Internal impl.
     */

    /**
     * Create an unitialized {@link XAResourceProducer} implementation which depends on the XA resource class name.
     * @param xaResourceClassName an XA resource class name.
     * @return a {@link XAResourceProducer} implementation.
     * @throws ClassNotFoundException if the {@link XAResourceProducer} cannot be instantiated.
     * @throws IllegalAccessException if the {@link XAResourceProducer} cannot be instantiated.
     * @throws InstantiationException if the {@link XAResourceProducer} cannot be instantiated.
     */
    private static XAResourceProducer instantiate(String xaResourceClassName) throws ClassNotFoundException, IllegalAccessException, InstantiationException {
        Class clazz = ClassLoaderUtils.loadClass(xaResourceClassName);

        // resource classes are instantiated via reflection so that there is no hard class binding between this internal
        // transaction manager service and 3rd party libraries like the JMS ones.
        // This allows using the TM with a 100% JDBC application without requiring JMS libraries.

        if (XADataSource.class.isAssignableFrom(clazz)) {
            return (XAResourceProducer) ClassLoaderUtils.loadClass(JDBC_RESOURCE_CLASSNAME).newInstance();
        }
        else if (XAConnectionFactory.class.isAssignableFrom(clazz)) {
            return (XAResourceProducer) ClassLoaderUtils.loadClass(JMS_RESOURCE_CLASSNAME).newInstance();
        }
        else
            return null;
    }

    /**
     * Read the resources properties file and create {@link XAResourceProducer} accordingly.
     * @param propertiesFilename the name of the properties file to load.
     * @return the number of resources which failed to initialize.
     */
    private int init(String propertiesFilename) {
        try {
            FileInputStream fis = null;
            Properties properties;
            try {
                fis = new FileInputStream(propertiesFilename);
                properties = new Properties();
                properties.load(fis);
            } finally {
                if (fis != null) fis.close();
            }

            return initXAResourceProducers(properties);
        } catch (IOException ex) {
            throw new InitializationException("cannot create resource loader", ex);
        }
    }

    /**
     * Initialize {@link XAResourceProducer}s given a set of properties.
     * @param properties the properties to use for initialization.
     * @return the number of resources which failed to initialize.
     */
    int initXAResourceProducers(Properties properties) {
        Map<String, List<PropertyPair>> entries = buildConfigurationEntriesMap(properties);
        int errorCount = 0;

<<<<<<< HEAD
        for (Iterator it = entries.entrySet().iterator(); it.hasNext();) {
            Map.Entry entry = (Map.Entry) it.next();
            String uniqueName = (String) entry.getKey();
            List propertyPairs = (List) entry.getValue();
=======
        for (Map.Entry<String, List<PropertyPair>> entry : entries.entrySet()) {
            String uniqueName = entry.getKey();
            List<PropertyPair> propertyPairs = entry.getValue();
>>>>>>> 411ef721
            XAResourceProducer producer = buildXAResourceProducer(uniqueName, propertyPairs);

            if (ResourceRegistrar.get(producer.getUniqueName()) != null) {
                if (log.isDebugEnabled()) { log.debug("resource already registered, skipping it:" + producer.getUniqueName()); }
                continue;
            }

            if (log.isDebugEnabled()) { log.debug("creating resource " + producer); }
            try {
                producer.init();
            } catch (ResourceConfigurationException ex) {
                log.warn("unable to create resource with unique name " + producer.getUniqueName(), ex);
                producer.close();
                errorCount++;
            }

            resourcesByUniqueName.put(producer.getUniqueName(), producer);
        }

        return errorCount;
    }

    /**
     * Create a map using the configured resource name as the key and a List of PropertyPair objects as the value.
     * @param properties object to analyze.
     * @return the built map.
     */
    private Map<String, List<PropertyPair>> buildConfigurationEntriesMap(Properties properties) {
        Map<String, List<PropertyPair>> entries = new HashMap<String, List<PropertyPair>>();
        for (Map.Entry<Object, Object> entry : properties.entrySet()) {
            String key = (String) entry.getKey();
            String value = (String) entry.getValue();

            if (key.startsWith("resource.")) {
                String[] keyParts = key.split("\\.");
                if (keyParts.length < 3) {
                    log.warn("ignoring invalid entry in configuration file: " + key);
                    continue;
                }
                String configuredName = keyParts[1];
                String propertyName = keyParts[2];
                if (keyParts.length > 3) {
                    for (int i = 3; i < keyParts.length; i++) {
                        propertyName += "." + keyParts[i];
                    }
                }

                List<PropertyPair> pairs = entries.get(configuredName);
                if (pairs == null) {
                    pairs = new ArrayList<PropertyPair>();
                    entries.put(configuredName, pairs);
                }

                pairs.add(new PropertyPair(propertyName, value));
            }
        }
        return entries;
    }

    /**
     * Build a populated {@link XAResourceProducer} out of a list of property pairs and the config name.
     * @param configuredName index name of the config file.
     * @param propertyPairs the properties attached to this index.
     * @return a populated {@link XAResourceProducer}.
     * @throws ResourceConfigurationException if the {@link XAResourceProducer} cannot be built.
     */
    private XAResourceProducer buildXAResourceProducer(String configuredName, List<PropertyPair> propertyPairs) throws ResourceConfigurationException {
        String lastPropertyName = "className";
        try {
            XAResourceProducer producer = createBean(configuredName, propertyPairs);

            for (PropertyPair propertyPair : propertyPairs) {
                lastPropertyName = propertyPair.getName();
                String propertyValue = propertyPair.getValue();

                PropertyUtils.setProperty(producer, lastPropertyName, propertyValue);
            }
            if (producer.getUniqueName() == null)
                throw new ResourceConfigurationException("missing mandatory property [uniqueName] of resource [" + configuredName + "] in resources configuration file");

            return producer;
        } catch (ResourceConfigurationException ex) {
            throw ex;
        } catch (Exception ex) {
            throw new ResourceConfigurationException("cannot configure resource for configuration entries with name [" + configuredName + "]" + " - failing property is [" + lastPropertyName + "]", ex);
        }
    }

    /**
     * Create an unpopulated, uninitialized {@link XAResourceProducer} instance depending on the className value.
     * @param configuredName the properties configured name.
     * @param propertyPairs a list of {@link PropertyPair}s.
     * @return a {@link XAResourceProducer}.
     * @throws ClassNotFoundException if the {@link XAResourceProducer} cannot be instantiated.
     * @throws IllegalAccessException if the {@link XAResourceProducer} cannot be instantiated.
     * @throws InstantiationException if the {@link XAResourceProducer} cannot be instantiated.
     */
    private XAResourceProducer createBean(String configuredName, List<PropertyPair> propertyPairs) throws ClassNotFoundException, IllegalAccessException, InstantiationException {
        for (PropertyPair propertyPair : propertyPairs) {
            if (propertyPair.getName().equals("className")) {
                String className = propertyPair.getValue();
                XAResourceProducer producer = instantiate(className);
                if (producer == null)
                    throw new ResourceConfigurationException("property [className] " +
                            "of resource [" + configuredName + "] in resources configuration file " +
                            "must be the name of a class implementing either javax.sql.XADataSource or javax.jms.XAConnectionFactory");
                return producer;
            }
        }
        throw new ResourceConfigurationException("missing mandatory property [className] for resource [" + configuredName + "] in resources configuration file");
    }


    private final class PropertyPair {
        private final String name;
        private final String value;

        public PropertyPair(String key, String value) {
            this.name = key;
            this.value = value;
        }

        public String getName() {
            return name;
        }

        public String getValue() {
            return value;
        }

        public String toString() {
            return name + "/" + value;
        }
    }

}<|MERGE_RESOLUTION|>--- conflicted
+++ resolved
@@ -57,11 +57,7 @@
     private final static String JDBC_RESOURCE_CLASSNAME = "bitronix.tm.resource.jdbc.PoolingDataSource";
     private final static String JMS_RESOURCE_CLASSNAME = "bitronix.tm.resource.jms.PoolingConnectionFactory";
 
-<<<<<<< HEAD
-    private final Map resourcesByUniqueName = new HashMap();
-=======
     private final Map<String, XAResourceProducer> resourcesByUniqueName = new HashMap<String, XAResourceProducer>();
->>>>>>> 411ef721
 
     public ResourceLoader() {
     }
@@ -88,25 +84,16 @@
             return init(filename);
         }
         else {
-            if (log.isDebugEnabled()) { log.debug("no resource configuration file specified"); }
+            if (log.isDebugEnabled()) log.debug("no resource configuration file specified");
             return 0;
         }
     }
 
     public synchronized void shutdown() {
-<<<<<<< HEAD
-        if (log.isDebugEnabled()) { log.debug("resource loader has registered " + resourcesByUniqueName.entrySet().size() + " resource(s), unregistering them now"); }
-        Iterator it = resourcesByUniqueName.entrySet().iterator();
-        while (it.hasNext()) {
-            Map.Entry entry = (Map.Entry) it.next();
-            XAResourceProducer producer = (XAResourceProducer) entry.getValue();
-            if (log.isDebugEnabled()) { log.debug("closing " + producer); }
-=======
         if (log.isDebugEnabled()) log.debug("resource loader has registered " + resourcesByUniqueName.entrySet().size() + " resource(s), unregistering them now");
         for (Map.Entry<String, XAResourceProducer> entry : resourcesByUniqueName.entrySet()) {
             XAResourceProducer producer = entry.getValue();
             if (log.isDebugEnabled()) log.debug("closing " + producer);
->>>>>>> 411ef721
             try {
                 producer.close();
             } catch (Exception ex) {
@@ -177,24 +164,17 @@
         Map<String, List<PropertyPair>> entries = buildConfigurationEntriesMap(properties);
         int errorCount = 0;
 
-<<<<<<< HEAD
-        for (Iterator it = entries.entrySet().iterator(); it.hasNext();) {
-            Map.Entry entry = (Map.Entry) it.next();
-            String uniqueName = (String) entry.getKey();
-            List propertyPairs = (List) entry.getValue();
-=======
         for (Map.Entry<String, List<PropertyPair>> entry : entries.entrySet()) {
             String uniqueName = entry.getKey();
             List<PropertyPair> propertyPairs = entry.getValue();
->>>>>>> 411ef721
             XAResourceProducer producer = buildXAResourceProducer(uniqueName, propertyPairs);
 
             if (ResourceRegistrar.get(producer.getUniqueName()) != null) {
-                if (log.isDebugEnabled()) { log.debug("resource already registered, skipping it:" + producer.getUniqueName()); }
+                if (log.isDebugEnabled()) log.debug("resource already registered, skipping it:" + producer.getUniqueName());
                 continue;
             }
 
-            if (log.isDebugEnabled()) { log.debug("creating resource " + producer); }
+            if (log.isDebugEnabled()) log.debug("creating resource " + producer);
             try {
                 producer.init();
             } catch (ResourceConfigurationException ex) {
