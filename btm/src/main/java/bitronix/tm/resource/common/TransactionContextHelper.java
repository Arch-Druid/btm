/*
 * Bitronix Transaction Manager
 *
 * Copyright (c) 2010, Bitronix Software.
 *
 * This copyrighted material is made available to anyone wishing to use, modify,
 * copy, or redistribute it subject to the terms and conditions of the GNU
 * Lesser General Public License, as published by the Free Software Foundation.
 *
 * This program is distributed in the hope that it will be useful,
 * but WITHOUT ANY WARRANTY; without even the implied warranty of MERCHANTABILITY
 * or FITNESS FOR A PARTICULAR PURPOSE. See the GNU Lesser General Public License
 * for more details.
 *
 * You should have received a copy of the GNU Lesser General Public License
 * along with this distribution; if not, write to:
 * Free Software Foundation, Inc.
 * 51 Franklin Street, Fifth Floor
 * Boston, MA 02110-1301 USA
 */
package bitronix.tm.resource.common;

<<<<<<< HEAD
import java.util.Iterator;
import java.util.List;
=======
import bitronix.tm.BitronixTransaction;
import bitronix.tm.BitronixXid;
import bitronix.tm.TransactionManagerServices;
import bitronix.tm.internal.BitronixSystemException;
import bitronix.tm.internal.XAResourceHolderState;
import bitronix.tm.utils.Scheduler;
import bitronix.tm.utils.Uid;
import org.slf4j.Logger;
import org.slf4j.LoggerFactory;
>>>>>>> 30412dc2

import javax.transaction.RollbackException;
import javax.transaction.Synchronization;
import javax.transaction.SystemException;
import javax.transaction.xa.XAResource;
<<<<<<< HEAD

import org.slf4j.Logger;
import org.slf4j.LoggerFactory;

import bitronix.tm.BitronixTransaction;
import bitronix.tm.BitronixXid;
import bitronix.tm.TransactionManagerServices;
import bitronix.tm.internal.BitronixSystemException;
import bitronix.tm.internal.XAResourceHolderState;
import bitronix.tm.utils.Scheduler;
import bitronix.tm.utils.Uid;
=======
import java.util.List;
import java.util.Map;
>>>>>>> 30412dc2

/**
 * Helper class that contains static logic common accross all resource types.
 *
 * @author lorban
 */
public class TransactionContextHelper {

    private final static Logger log = LoggerFactory.getLogger(TransactionContextHelper.class);

    /**
     * Enlist the {@link XAResourceHolder} in the current transaction or do nothing if there is no global transaction
     * context for this thread.
     * @param xaResourceHolder the {@link XAResourceHolder} to enlist.
     * @throws SystemException if an internal error happens.
     * @throws RollbackException if the current transaction has been marked as rollback only.
     */
    public static void enlistInCurrentTransaction(XAResourceHolder xaResourceHolder) throws SystemException, RollbackException {
        BitronixTransaction currentTransaction = currentTransaction();
        ResourceBean bean = xaResourceHolder.getResourceBean();
        if (log.isDebugEnabled()) log.debug("enlisting " + xaResourceHolder + " into " + currentTransaction);

        if (currentTransaction != null) {
            if (currentTransaction.timedOut())
                throw new BitronixSystemException("transaction timed out");

            // in case multiple unjoined branches of the current transaction have run on the resource,
            // only the last one counts as all the first ones are ended already
            XAResourceHolderState alreadyEnlistedXAResourceHolderState = TransactionContextHelper.getLatestAlreadyEnlistedXAResourceHolderState(xaResourceHolder, currentTransaction);
            if (alreadyEnlistedXAResourceHolderState == null || alreadyEnlistedXAResourceHolderState.isEnded()) {
                currentTransaction.enlistResource(xaResourceHolder.getXAResource());
            }
            else if (log.isDebugEnabled()) log.debug("avoiding re-enlistment of already enlisted but not ended resource " + alreadyEnlistedXAResourceHolderState);
        }
        else {
            if (bean.getAllowLocalTransactions()) {
                if (log.isDebugEnabled()) log.debug("in local transaction context, skipping enlistment");
            }
            else
                throw new BitronixSystemException("resource '" + bean.getUniqueName() + "' cannot be used outside XA " +
                        "transaction scope. Set allowLocalTransactions to true if you want to allow this and you know " +
                        "your resource supports this.");
        }
    }

    /**
     * Delist the {@link XAResourceHolder} from the current transaction or do nothing if there is no global transaction
     * context for this thread.
     * @param xaResourceHolder the {@link XAResourceHolder} to delist.
     * @throws SystemException if an internal error happens.
     */
    public static void delistFromCurrentTransaction(XAResourceHolder xaResourceHolder) throws SystemException {
        final BitronixTransaction currentTransaction = currentTransaction();
        ResourceBean bean = xaResourceHolder.getResourceBean();
        if (log.isDebugEnabled()) log.debug("delisting " + xaResourceHolder + " from " + currentTransaction);

        // End resource as eagerly as possible. This allows to release connections to the pool much earlier
        // with resources fully supporting transaction interleaving.
        if (isInEnlistingGlobalTransactionContext(xaResourceHolder, currentTransaction) && !bean.getDeferConnectionRelease()) {
<<<<<<< HEAD
            
            class LocalVisitor implements XAResourceHolderStateVisitor {
                private SystemException systemException = null;
                public boolean visit(XAResourceHolderState xaResourceHolderState) {
                    if (!xaResourceHolderState.isEnded()) {
                        if (log.isDebugEnabled()) { log.debug("delisting resource " + xaResourceHolderState + " from " + currentTransaction); }

                        // Watch out: the delistResource() call might throw a BitronixRollbackSystemException to indicate a unilateral rollback.
                        try {
                            currentTransaction.delistResource(xaResourceHolderState.getXAResource(), XAResource.TMSUCCESS);
                        } catch (SystemException e) {
                            systemException = e;
                            return false; // stop visitation
                        }
                    }
                    else if (log.isDebugEnabled()) { log.debug("avoiding delistment of not enlisted resource " + xaResourceHolderState); }
                    return true; // continue visitation
                }
            };

            LocalVisitor xaResourceHolderStateVisitor = new LocalVisitor();
            xaResourceHolder.acceptVisitorForXAResourceHolderStates(currentTransaction.getResourceManager().getGtrid(), xaResourceHolderStateVisitor);

            if (xaResourceHolderStateVisitor.systemException != null) {
                throw xaResourceHolderStateVisitor.systemException;
=======
            Map<Uid, XAResourceHolderState> statesForGtrid = xaResourceHolder.getXAResourceHolderStatesForGtrid(currentTransaction.getResourceManager().getGtrid());
            for (XAResourceHolderState xaResourceHolderState : statesForGtrid.values()) {
                if (!xaResourceHolderState.isEnded()) {
                    if (log.isDebugEnabled())
                        log.debug("delisting resource " + xaResourceHolderState + " from " + currentTransaction);

                    // Watch out: the delistResource() call might throw a BitronixRollbackSystemException to indicate a unilateral rollback.
                    currentTransaction.delistResource(xaResourceHolderState.getXAResource(), XAResource.TMSUCCESS);
                } else if (log.isDebugEnabled()) log.debug("avoiding delistment of not enlisted resource " + xaResourceHolderState);
>>>>>>> 30412dc2
            }
        } // isInEnlistingGlobalTransactionContext
    }

    /**
     * Get the transaction running on the current thead context.
     * @return null if there is no transaction on the current context or if the transaction manager is not running.
     */
    public static BitronixTransaction currentTransaction() {
        if (!TransactionManagerServices.isTransactionManagerRunning())
            return null;
        return TransactionManagerServices.getTransactionManager().getCurrentTransaction();
    }

    /**
     * Switch the {@link XAStatefulHolder}'s state appropriately after the acquired resource handle has been closed.
     * The pooled resource will either be marked as closed or not accessible, depending on the value of the bean's
     * <code>deferConnectionRelease</code> property and will be marked for release after 2PC execution in the latter case.
     * @param xaStatefulHolder the {@link XAStatefulHolder} to requeue.
     * @param bean the {@link ResourceBean} of the {@link XAResourceHolder}.
     * @throws BitronixSystemException if an internal error happens.
     */
    public static void requeue(XAStatefulHolder xaStatefulHolder, ResourceBean bean) throws BitronixSystemException {
        BitronixTransaction currentTransaction = currentTransaction();
        if (log.isDebugEnabled()) log.debug("requeuing " + xaStatefulHolder + " from " + currentTransaction);

        if (!TransactionContextHelper.isInEnlistingGlobalTransactionContext(xaStatefulHolder, currentTransaction)) {
            if (!TransactionContextHelper.isEnlistedInSomeTransaction(xaStatefulHolder)) {
                // local mode, always requeue connection immediately
                if (log.isDebugEnabled()) log.debug("resource not in enlisting global transaction context, immediately releasing to pool " + xaStatefulHolder);
                xaStatefulHolder.setState(XAResourceHolder.STATE_IN_POOL);
            } else {
                throw new BitronixSystemException("cannot close a resource when its XAResource is taking part in an unfinished global transaction");
            }
        }
        else if (bean.getDeferConnectionRelease()) {
            // global mode, defer connection requeuing
            if (log.isDebugEnabled()) log.debug("deferring release to pool of " + xaStatefulHolder);

            if (!TransactionContextHelper.isAlreadyRegisteredForDeferredRelease(xaStatefulHolder, currentTransaction)) {
                if (log.isDebugEnabled()) log.debug("registering DeferredReleaseSynchronization for " + xaStatefulHolder);
                DeferredReleaseSynchronization synchronization = new DeferredReleaseSynchronization(xaStatefulHolder);
                currentTransaction.getSynchronizationScheduler().add(synchronization, Scheduler.ALWAYS_LAST_POSITION);
            }
            else if (log.isDebugEnabled()) log.debug("already registered DeferredReleaseSynchronization for " + xaStatefulHolder);

            xaStatefulHolder.setState(XAResourceHolder.STATE_NOT_ACCESSIBLE);
        }
        else {
            // global mode, immediate connection requeuing
            if (log.isDebugEnabled()) log.debug("immediately releasing to pool " + xaStatefulHolder);
            xaStatefulHolder.setState(XAResourceHolder.STATE_IN_POOL);
        }
    }

    /**
     * Ensure the {@link XAStatefulHolder}'s release won't be deferred anymore (when appropriate) as it has been recycled.
     * @param xaStatefulHolder the recycled {@link XAStatefulHolder}.
     */
    public static void recycle(XAStatefulHolder xaStatefulHolder) {
        BitronixTransaction currentTransaction = currentTransaction();
        if (log.isDebugEnabled()) log.debug("marking " + xaStatefulHolder + " as recycled in " + currentTransaction);
        Scheduler<Synchronization> synchronizationScheduler = currentTransaction.getSynchronizationScheduler();

        DeferredReleaseSynchronization deferredReleaseSynchronization = findDeferredRelease(xaStatefulHolder, currentTransaction);
        if (deferredReleaseSynchronization != null) {
            if (log.isDebugEnabled()) log.debug(xaStatefulHolder + " has been recycled, unregistering deferred release from " + currentTransaction);
            synchronizationScheduler.remove(deferredReleaseSynchronization);
        }
    }


    /* private methods must not call TransactionManagerServices.getTransactionManager().getCurrentTransaction() */

    private static boolean isAlreadyRegisteredForDeferredRelease(XAStatefulHolder xaStatefulHolder, BitronixTransaction currentTransaction) {
        boolean alreadyDeferred = findDeferredRelease(xaStatefulHolder, currentTransaction) != null;
        if (log.isDebugEnabled()) log.debug(xaStatefulHolder + " is " + (alreadyDeferred ? "" : "not ") + "already registered for deferred release in " + currentTransaction);
        return alreadyDeferred;
    }

    private static DeferredReleaseSynchronization findDeferredRelease(XAStatefulHolder xaStatefulHolder, BitronixTransaction currentTransaction) {
        Scheduler<Synchronization> synchronizationScheduler = currentTransaction.getSynchronizationScheduler();
<<<<<<< HEAD
        Iterator<Synchronization> it = synchronizationScheduler.iterator();

        while (it.hasNext()) {
            Synchronization synchronization = it.next();
=======

        for (Synchronization synchronization : synchronizationScheduler) {
>>>>>>> 30412dc2
            if (synchronization instanceof DeferredReleaseSynchronization) {
                DeferredReleaseSynchronization deferredReleaseSynchronization = (DeferredReleaseSynchronization) synchronization;
                if (deferredReleaseSynchronization.getXAStatefulHolder() == xaStatefulHolder) {
                    return deferredReleaseSynchronization;
                }
            } // if synchronization instanceof DeferredReleaseSynchronization
        } // for

        return null;
    }

    private static boolean isEnlistedInSomeTransaction(XAResourceHolder xaResourceHolder) throws BitronixSystemException {
        if (log.isDebugEnabled()) log.debug("looking in in-flight transactions for XAResourceHolderState of " + xaResourceHolder);

        if (!TransactionManagerServices.isTransactionManagerRunning()) {
            if (log.isDebugEnabled()) log.debug("transaction manager not running, there is no in-flight transaction");
            return false;
        }

        return xaResourceHolder.hasStateForXAResource(xaResourceHolder);
    }

    private static boolean isEnlistedInSomeTransaction(XAStatefulHolder xaStatefulHolder) throws BitronixSystemException {
        List<XAResourceHolder> xaResourceHolders = xaStatefulHolder.getXAResourceHolders();
<<<<<<< HEAD
        if (xaResourceHolders == null || xaResourceHolders.isEmpty())
            return false;

        for (XAResourceHolder xaResourceHolder : xaResourceHolders) {
            if (isEnlistedInSomeTransaction(xaResourceHolder))
=======
        if (xaResourceHolders == null)
            return false;

        for (XAResourceHolder xaResourceHolder : xaResourceHolders) {
            boolean enlisted = isEnlistedInSomeTransaction(xaResourceHolder);
            if (enlisted)
>>>>>>> 30412dc2
                return true;
        }

        return false;
    }


    private static boolean isInEnlistingGlobalTransactionContext(XAResourceHolder xaResourceHolder, BitronixTransaction currentTransaction) {
        boolean globalTransactionMode = false;
        if (currentTransaction != null && xaResourceHolder.isExistXAResourceHolderStatesForGtrid(currentTransaction.getResourceManager().getGtrid())) {
            globalTransactionMode = true;
        }
        if (log.isDebugEnabled()) log.debug("resource is " + (globalTransactionMode ? "" : "not ") + "in enlisting global transaction context: " + xaResourceHolder);
        return globalTransactionMode;
    }

    private static boolean isInEnlistingGlobalTransactionContext(XAStatefulHolder xaStatefulHolder, BitronixTransaction currentTransaction) {
        List<XAResourceHolder> xaResourceHolders = xaStatefulHolder.getXAResourceHolders();
<<<<<<< HEAD
        if (xaResourceHolders == null || xaResourceHolders.isEmpty())
            return false;

        for (XAResourceHolder xaResourceHolder : xaResourceHolders) {
            if (isInEnlistingGlobalTransactionContext(xaResourceHolder, currentTransaction))
=======
        if (xaResourceHolders == null)
            return false;

        for (XAResourceHolder xaResourceHolder : xaResourceHolders) {
            boolean enlisted = isInEnlistingGlobalTransactionContext(xaResourceHolder, currentTransaction);
            if (enlisted)
>>>>>>> 30412dc2
                return true;
        }

        return false;
    }

    private static XAResourceHolderState getLatestAlreadyEnlistedXAResourceHolderState(XAResourceHolder xaResourceHolder, final BitronixTransaction currentTransaction) {
        if (currentTransaction == null)
            return null;
<<<<<<< HEAD

        class LocalVisitor implements XAResourceHolderStateVisitor {
            private XAResourceHolderState latestEnlistedHolder;
            public boolean visit(XAResourceHolderState xaResourceHolderState) {
                if (xaResourceHolderState != null && xaResourceHolderState.getXid() != null) {
                    BitronixXid bitronixXid = xaResourceHolderState.getXid();
                    Uid resourceGtrid = bitronixXid.getGlobalTransactionIdUid();
                    Uid currentTransactionGtrid = currentTransaction.getResourceManager().getGtrid();

                    if (currentTransactionGtrid.equals(resourceGtrid)) {
                        latestEnlistedHolder = xaResourceHolderState;
                    }
=======
        Map<Uid, XAResourceHolderState> statesForGtrid = xaResourceHolder.getXAResourceHolderStatesForGtrid(currentTransaction.getResourceManager().getGtrid());
        if (statesForGtrid == null)
            return null;

        XAResourceHolderState result = null;

        // iteration order is guraranteed so just take the latest matching one in the iterator
        for (XAResourceHolderState xaResourceHolderState : statesForGtrid.values()) {
            if (xaResourceHolderState != null && xaResourceHolderState.getXid() != null) {
                BitronixXid bitronixXid = xaResourceHolderState.getXid();
                Uid resourceGtrid = bitronixXid.getGlobalTransactionIdUid();
                Uid currentTransactionGtrid = currentTransaction.getResourceManager().getGtrid();

                if (currentTransactionGtrid.equals(resourceGtrid)) {
                    result = xaResourceHolderState;
>>>>>>> 30412dc2
                }
                return true;  // continue visitation
            }
        }
        LocalVisitor xaResourceHolderStateVisitor = new LocalVisitor();
        xaResourceHolder.acceptVisitorForXAResourceHolderStates(currentTransaction.getResourceManager().getGtrid(), xaResourceHolderStateVisitor);

        return xaResourceHolderStateVisitor.latestEnlistedHolder;
    }
}<|MERGE_RESOLUTION|>--- conflicted
+++ resolved
@@ -20,10 +20,17 @@
  */
 package bitronix.tm.resource.common;
 
-<<<<<<< HEAD
 import java.util.Iterator;
 import java.util.List;
-=======
+
+import javax.transaction.RollbackException;
+import javax.transaction.Synchronization;
+import javax.transaction.SystemException;
+import javax.transaction.xa.XAResource;
+
+import org.slf4j.Logger;
+import org.slf4j.LoggerFactory;
+
 import bitronix.tm.BitronixTransaction;
 import bitronix.tm.BitronixXid;
 import bitronix.tm.TransactionManagerServices;
@@ -31,37 +38,17 @@
 import bitronix.tm.internal.XAResourceHolderState;
 import bitronix.tm.utils.Scheduler;
 import bitronix.tm.utils.Uid;
-import org.slf4j.Logger;
-import org.slf4j.LoggerFactory;
->>>>>>> 30412dc2
-
-import javax.transaction.RollbackException;
-import javax.transaction.Synchronization;
-import javax.transaction.SystemException;
-import javax.transaction.xa.XAResource;
-<<<<<<< HEAD
-
-import org.slf4j.Logger;
-import org.slf4j.LoggerFactory;
-
-import bitronix.tm.BitronixTransaction;
-import bitronix.tm.BitronixXid;
-import bitronix.tm.TransactionManagerServices;
-import bitronix.tm.internal.BitronixSystemException;
-import bitronix.tm.internal.XAResourceHolderState;
-import bitronix.tm.utils.Scheduler;
-import bitronix.tm.utils.Uid;
-=======
-import java.util.List;
-import java.util.Map;
->>>>>>> 30412dc2
 
 /**
  * Helper class that contains static logic common accross all resource types.
  *
  * @author lorban
  */
-public class TransactionContextHelper {
+public final class TransactionContextHelper {
+
+    // do not instantiate
+    private TransactionContextHelper() {
+    }
 
     private final static Logger log = LoggerFactory.getLogger(TransactionContextHelper.class);
 
@@ -109,12 +96,11 @@
     public static void delistFromCurrentTransaction(XAResourceHolder xaResourceHolder) throws SystemException {
         final BitronixTransaction currentTransaction = currentTransaction();
         ResourceBean bean = xaResourceHolder.getResourceBean();
-        if (log.isDebugEnabled()) log.debug("delisting " + xaResourceHolder + " from " + currentTransaction);
+        if (log.isDebugEnabled()) { log.debug("delisting " + xaResourceHolder + " from " + currentTransaction); }
 
         // End resource as eagerly as possible. This allows to release connections to the pool much earlier
         // with resources fully supporting transaction interleaving.
         if (isInEnlistingGlobalTransactionContext(xaResourceHolder, currentTransaction) && !bean.getDeferConnectionRelease()) {
-<<<<<<< HEAD
             
             class LocalVisitor implements XAResourceHolderStateVisitor {
                 private SystemException systemException = null;
@@ -140,17 +126,6 @@
 
             if (xaResourceHolderStateVisitor.systemException != null) {
                 throw xaResourceHolderStateVisitor.systemException;
-=======
-            Map<Uid, XAResourceHolderState> statesForGtrid = xaResourceHolder.getXAResourceHolderStatesForGtrid(currentTransaction.getResourceManager().getGtrid());
-            for (XAResourceHolderState xaResourceHolderState : statesForGtrid.values()) {
-                if (!xaResourceHolderState.isEnded()) {
-                    if (log.isDebugEnabled())
-                        log.debug("delisting resource " + xaResourceHolderState + " from " + currentTransaction);
-
-                    // Watch out: the delistResource() call might throw a BitronixRollbackSystemException to indicate a unilateral rollback.
-                    currentTransaction.delistResource(xaResourceHolderState.getXAResource(), XAResource.TMSUCCESS);
-                } else if (log.isDebugEnabled()) log.debug("avoiding delistment of not enlisted resource " + xaResourceHolderState);
->>>>>>> 30412dc2
             }
         } // isInEnlistingGlobalTransactionContext
     }
@@ -175,12 +150,12 @@
      */
     public static void requeue(XAStatefulHolder xaStatefulHolder, ResourceBean bean) throws BitronixSystemException {
         BitronixTransaction currentTransaction = currentTransaction();
-        if (log.isDebugEnabled()) log.debug("requeuing " + xaStatefulHolder + " from " + currentTransaction);
+        if (log.isDebugEnabled()) { log.debug("requeuing " + xaStatefulHolder + " from " + currentTransaction); }
 
         if (!TransactionContextHelper.isInEnlistingGlobalTransactionContext(xaStatefulHolder, currentTransaction)) {
             if (!TransactionContextHelper.isEnlistedInSomeTransaction(xaStatefulHolder)) {
                 // local mode, always requeue connection immediately
-                if (log.isDebugEnabled()) log.debug("resource not in enlisting global transaction context, immediately releasing to pool " + xaStatefulHolder);
+                if (log.isDebugEnabled()) { log.debug("resource not in enlisting global transaction context, immediately releasing to pool " + xaStatefulHolder); }
                 xaStatefulHolder.setState(XAResourceHolder.STATE_IN_POOL);
             } else {
                 throw new BitronixSystemException("cannot close a resource when its XAResource is taking part in an unfinished global transaction");
@@ -188,7 +163,7 @@
         }
         else if (bean.getDeferConnectionRelease()) {
             // global mode, defer connection requeuing
-            if (log.isDebugEnabled()) log.debug("deferring release to pool of " + xaStatefulHolder);
+            if (log.isDebugEnabled()) { log.debug("deferring release to pool of " + xaStatefulHolder); }
 
             if (!TransactionContextHelper.isAlreadyRegisteredForDeferredRelease(xaStatefulHolder, currentTransaction)) {
                 if (log.isDebugEnabled()) log.debug("registering DeferredReleaseSynchronization for " + xaStatefulHolder);
@@ -212,8 +187,8 @@
      */
     public static void recycle(XAStatefulHolder xaStatefulHolder) {
         BitronixTransaction currentTransaction = currentTransaction();
-        if (log.isDebugEnabled()) log.debug("marking " + xaStatefulHolder + " as recycled in " + currentTransaction);
-        Scheduler<Synchronization> synchronizationScheduler = currentTransaction.getSynchronizationScheduler();
+        if (log.isDebugEnabled()) { log.debug("marking " + xaStatefulHolder + " as recycled in " + currentTransaction); }
+        Scheduler synchronizationScheduler = currentTransaction.getSynchronizationScheduler();
 
         DeferredReleaseSynchronization deferredReleaseSynchronization = findDeferredRelease(xaStatefulHolder, currentTransaction);
         if (deferredReleaseSynchronization != null) {
@@ -233,15 +208,8 @@
 
     private static DeferredReleaseSynchronization findDeferredRelease(XAStatefulHolder xaStatefulHolder, BitronixTransaction currentTransaction) {
         Scheduler<Synchronization> synchronizationScheduler = currentTransaction.getSynchronizationScheduler();
-<<<<<<< HEAD
-        Iterator<Synchronization> it = synchronizationScheduler.iterator();
-
-        while (it.hasNext()) {
-            Synchronization synchronization = it.next();
-=======
 
         for (Synchronization synchronization : synchronizationScheduler) {
->>>>>>> 30412dc2
             if (synchronization instanceof DeferredReleaseSynchronization) {
                 DeferredReleaseSynchronization deferredReleaseSynchronization = (DeferredReleaseSynchronization) synchronization;
                 if (deferredReleaseSynchronization.getXAStatefulHolder() == xaStatefulHolder) {
@@ -266,20 +234,11 @@
 
     private static boolean isEnlistedInSomeTransaction(XAStatefulHolder xaStatefulHolder) throws BitronixSystemException {
         List<XAResourceHolder> xaResourceHolders = xaStatefulHolder.getXAResourceHolders();
-<<<<<<< HEAD
         if (xaResourceHolders == null || xaResourceHolders.isEmpty())
             return false;
 
         for (XAResourceHolder xaResourceHolder : xaResourceHolders) {
             if (isEnlistedInSomeTransaction(xaResourceHolder))
-=======
-        if (xaResourceHolders == null)
-            return false;
-
-        for (XAResourceHolder xaResourceHolder : xaResourceHolders) {
-            boolean enlisted = isEnlistedInSomeTransaction(xaResourceHolder);
-            if (enlisted)
->>>>>>> 30412dc2
                 return true;
         }
 
@@ -298,20 +257,11 @@
 
     private static boolean isInEnlistingGlobalTransactionContext(XAStatefulHolder xaStatefulHolder, BitronixTransaction currentTransaction) {
         List<XAResourceHolder> xaResourceHolders = xaStatefulHolder.getXAResourceHolders();
-<<<<<<< HEAD
         if (xaResourceHolders == null || xaResourceHolders.isEmpty())
             return false;
 
         for (XAResourceHolder xaResourceHolder : xaResourceHolders) {
             if (isInEnlistingGlobalTransactionContext(xaResourceHolder, currentTransaction))
-=======
-        if (xaResourceHolders == null)
-            return false;
-
-        for (XAResourceHolder xaResourceHolder : xaResourceHolders) {
-            boolean enlisted = isInEnlistingGlobalTransactionContext(xaResourceHolder, currentTransaction);
-            if (enlisted)
->>>>>>> 30412dc2
                 return true;
         }
 
@@ -321,7 +271,6 @@
     private static XAResourceHolderState getLatestAlreadyEnlistedXAResourceHolderState(XAResourceHolder xaResourceHolder, final BitronixTransaction currentTransaction) {
         if (currentTransaction == null)
             return null;
-<<<<<<< HEAD
 
         class LocalVisitor implements XAResourceHolderStateVisitor {
             private XAResourceHolderState latestEnlistedHolder;
@@ -334,23 +283,6 @@
                     if (currentTransactionGtrid.equals(resourceGtrid)) {
                         latestEnlistedHolder = xaResourceHolderState;
                     }
-=======
-        Map<Uid, XAResourceHolderState> statesForGtrid = xaResourceHolder.getXAResourceHolderStatesForGtrid(currentTransaction.getResourceManager().getGtrid());
-        if (statesForGtrid == null)
-            return null;
-
-        XAResourceHolderState result = null;
-
-        // iteration order is guraranteed so just take the latest matching one in the iterator
-        for (XAResourceHolderState xaResourceHolderState : statesForGtrid.values()) {
-            if (xaResourceHolderState != null && xaResourceHolderState.getXid() != null) {
-                BitronixXid bitronixXid = xaResourceHolderState.getXid();
-                Uid resourceGtrid = bitronixXid.getGlobalTransactionIdUid();
-                Uid currentTransactionGtrid = currentTransaction.getResourceManager().getGtrid();
-
-                if (currentTransactionGtrid.equals(resourceGtrid)) {
-                    result = xaResourceHolderState;
->>>>>>> 30412dc2
                 }
                 return true;  // continue visitation
             }
