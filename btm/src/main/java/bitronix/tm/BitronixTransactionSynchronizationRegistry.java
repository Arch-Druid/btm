/*
 * Bitronix Transaction Manager
 *
 * Copyright (c) 2010, Bitronix Software.
 *
 * This copyrighted material is made available to anyone wishing to use, modify,
 * copy, or redistribute it subject to the terms and conditions of the GNU
 * Lesser General Public License, as published by the Free Software Foundation.
 *
 * This program is distributed in the hope that it will be useful,
 * but WITHOUT ANY WARRANTY; without even the implied warranty of MERCHANTABILITY
 * or FITNESS FOR A PARTICULAR PURPOSE. See the GNU Lesser General Public License
 * for more details.
 *
 * You should have received a copy of the GNU Lesser General Public License
 * along with this distribution; if not, write to:
 * Free Software Foundation, Inc.
 * 51 Franklin Street, Fifth Floor
 * Boston, MA 02110-1301 USA
 */
package bitronix.tm;

import bitronix.tm.internal.BitronixRuntimeException;
import bitronix.tm.internal.ThreadContext;
import bitronix.tm.utils.Scheduler;

import javax.naming.NamingException;
import javax.naming.Reference;
import javax.naming.Referenceable;
import javax.naming.StringRefAddr;
import javax.transaction.Status;
import javax.transaction.Synchronization;
import javax.transaction.SystemException;
import javax.transaction.TransactionSynchronizationRegistry;
import java.util.Map;

/**
 * Implementation of JTA 1.1 {@link TransactionSynchronizationRegistry}.
 *
 * @author lorban
 */
public class BitronixTransactionSynchronizationRegistry implements TransactionSynchronizationRegistry, Referenceable {

<<<<<<< HEAD
    private final static Logger log = LoggerFactory.getLogger(BitronixTransactionSynchronizationRegistry.class);

    private final BitronixTransactionManager transactionManager;
    
    private final static ThreadLocal resourcesTl = new ThreadLocal() {
        protected Object initialValue() {
            return new HashMap();
        }
    };

=======
    private final BitronixTransactionManager transactionManager;
>>>>>>> 411ef721

    public BitronixTransactionSynchronizationRegistry() {
        transactionManager = TransactionManagerServices.getTransactionManager();
    }

    public Object getResource(Object key) {
        try {
            if (key == null)
                throw new NullPointerException("key cannot be null");
            if (currentTransaction() == null || currentTransaction().getStatus() == Status.STATUS_NO_TRANSACTION)
                throw new IllegalStateException("no transaction started on current thread");

            return getResources().get(key);
        } catch (SystemException ex) {
            throw new BitronixRuntimeException("cannot get current transaction status", ex);
        }
    }

    public boolean getRollbackOnly() {
        try {
            if (currentTransaction() == null || currentTransaction().getStatus() == Status.STATUS_NO_TRANSACTION)
                throw new IllegalStateException("no transaction started on current thread");

            return currentTransaction().getStatus() == Status.STATUS_MARKED_ROLLBACK;
        } catch (SystemException e) {
            throw new BitronixRuntimeException("cannot get current transaction status");
        }
    }

    public Object getTransactionKey() {
        try {
            if (currentTransaction() == null || currentTransaction().getStatus() == Status.STATUS_NO_TRANSACTION)
                return null;

            return currentTransaction().getGtrid();
        } catch (SystemException ex) {
            throw new BitronixRuntimeException("cannot get current transaction status", ex);
        }
    }

    public int getTransactionStatus() {
        try {
            if (currentTransaction() == null)
                return Status.STATUS_NO_TRANSACTION;

            return currentTransaction().getStatus();
        } catch (SystemException ex) {
            throw new BitronixRuntimeException("cannot get current transaction status", ex);
        }
    }

    public void putResource(Object key, Object value) {
        try {
            if (key == null)
                throw new NullPointerException("key cannot be null");
            if (currentTransaction() == null || currentTransaction().getStatus() == Status.STATUS_NO_TRANSACTION)
                throw new IllegalStateException("no transaction started on current thread");

<<<<<<< HEAD
            Object oldValue = getResources().put(key, value);

            if (oldValue == null && getResources().size() == 1) {
                if (log.isDebugEnabled()) { log.debug("first resource put in synchronization registry, registering a ClearRegistryResourcesSynchronization"); }
                Synchronization synchronization = new ClearRegistryResourcesSynchronization();
                currentTransaction().getSynchronizationScheduler().add(synchronization, Scheduler.ALWAYS_LAST_POSITION);
            }
=======
            getResources().put(key, value);
>>>>>>> 411ef721
        } catch (SystemException ex) {
            throw new BitronixRuntimeException("cannot get current transaction status", ex);
        }
    }

    public void registerInterposedSynchronization(Synchronization synchronization) {
        try {
            if (currentTransaction() == null || currentTransaction().getStatus() == Status.STATUS_NO_TRANSACTION)
                throw new IllegalStateException("no transaction started on current thread");
            if (    currentTransaction().getStatus() == Status.STATUS_PREPARING ||
                    currentTransaction().getStatus() == Status.STATUS_PREPARED ||
                    currentTransaction().getStatus() == Status.STATUS_COMMITTING ||
                    currentTransaction().getStatus() == Status.STATUS_COMMITTED ||
                    currentTransaction().getStatus() == Status.STATUS_ROLLING_BACK ||
                    currentTransaction().getStatus() == Status.STATUS_ROLLEDBACK
                    )
                throw new IllegalStateException("transaction is done, cannot register an interposed synchronization");

            currentTransaction().getSynchronizationScheduler().add(synchronization, Scheduler.DEFAULT_POSITION -1);
        } catch (SystemException ex) {
            throw new BitronixRuntimeException("cannot get current transaction status", ex);
        }
    }

    public void setRollbackOnly() {
        try {
            if (currentTransaction() == null || currentTransaction().getStatus() == Status.STATUS_NO_TRANSACTION)
                throw new IllegalStateException("no transaction started on current thread");

            currentTransaction().setStatus(Status.STATUS_MARKED_ROLLBACK);
        } catch (SystemException ex) {
            throw new BitronixRuntimeException("cannot get or set current transaction status", ex);
        }
    }

    private Map<Object, Object> getResources() {
        ThreadContext currentContext = transactionManager.currentThreadContext();
        if (currentContext == null) {
            return null;
        }
        return currentContext.getResources();
    }

    private BitronixTransaction currentTransaction() {
        return transactionManager.getCurrentTransaction();
    }

    public Reference getReference() throws NamingException {
        return new Reference(
                BitronixTransactionManager.class.getName(),
                new StringRefAddr("TransactionSynchronizationRegistry", "BitronixTransactionSynchronizationRegistry"),
                BitronixTransactionSynchronizationRegistryObjectFactory.class.getName(),
                null
        );
    }

<<<<<<< HEAD
    private final class ClearRegistryResourcesSynchronization implements Synchronization {
        public void beforeCompletion() {
        }

        public void afterCompletion(int status) {
            if (log.isDebugEnabled()) { log.debug("clearing resources"); }
            getResources().clear();
        }
    }

=======
>>>>>>> 411ef721
}<|MERGE_RESOLUTION|>--- conflicted
+++ resolved
@@ -41,20 +41,7 @@
  */
 public class BitronixTransactionSynchronizationRegistry implements TransactionSynchronizationRegistry, Referenceable {
 
-<<<<<<< HEAD
-    private final static Logger log = LoggerFactory.getLogger(BitronixTransactionSynchronizationRegistry.class);
-
     private final BitronixTransactionManager transactionManager;
-    
-    private final static ThreadLocal resourcesTl = new ThreadLocal() {
-        protected Object initialValue() {
-            return new HashMap();
-        }
-    };
-
-=======
-    private final BitronixTransactionManager transactionManager;
->>>>>>> 411ef721
 
     public BitronixTransactionSynchronizationRegistry() {
         transactionManager = TransactionManagerServices.getTransactionManager();
@@ -113,17 +100,7 @@
             if (currentTransaction() == null || currentTransaction().getStatus() == Status.STATUS_NO_TRANSACTION)
                 throw new IllegalStateException("no transaction started on current thread");
 
-<<<<<<< HEAD
-            Object oldValue = getResources().put(key, value);
-
-            if (oldValue == null && getResources().size() == 1) {
-                if (log.isDebugEnabled()) { log.debug("first resource put in synchronization registry, registering a ClearRegistryResourcesSynchronization"); }
-                Synchronization synchronization = new ClearRegistryResourcesSynchronization();
-                currentTransaction().getSynchronizationScheduler().add(synchronization, Scheduler.ALWAYS_LAST_POSITION);
-            }
-=======
             getResources().put(key, value);
->>>>>>> 411ef721
         } catch (SystemException ex) {
             throw new BitronixRuntimeException("cannot get current transaction status", ex);
         }
@@ -180,17 +157,4 @@
         );
     }
 
-<<<<<<< HEAD
-    private final class ClearRegistryResourcesSynchronization implements Synchronization {
-        public void beforeCompletion() {
-        }
-
-        public void afterCompletion(int status) {
-            if (log.isDebugEnabled()) { log.debug("clearing resources"); }
-            getResources().clear();
-        }
-    }
-
-=======
->>>>>>> 411ef721
 }