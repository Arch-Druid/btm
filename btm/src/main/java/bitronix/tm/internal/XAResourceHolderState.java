/*
 * Bitronix Transaction Manager
 *
 * Copyright (c) 2010, Bitronix Software.
 *
 * This copyrighted material is made available to anyone wishing to use, modify,
 * copy, or redistribute it subject to the terms and conditions of the GNU
 * Lesser General Public License, as published by the Free Software Foundation.
 *
 * This program is distributed in the hope that it will be useful,
 * but WITHOUT ANY WARRANTY; without even the implied warranty of MERCHANTABILITY
 * or FITNESS FOR A PARTICULAR PURPOSE. See the GNU Lesser General Public License
 * for more details.
 *
 * You should have received a copy of the GNU Lesser General Public License
 * along with this distribution; if not, write to:
 * Free Software Foundation, Inc.
 * 51 Franklin Street, Fifth Floor
 * Boston, MA 02110-1301 USA
 */
package bitronix.tm.internal;

import bitronix.tm.resource.common.ResourceBean;
import bitronix.tm.resource.common.XAResourceHolder;
import bitronix.tm.BitronixXid;
import bitronix.tm.utils.Decoder;
import bitronix.tm.utils.MonotonicClock;
import org.slf4j.LoggerFactory;
import org.slf4j.Logger;

import javax.transaction.xa.XAException;
import javax.transaction.xa.XAResource;
import java.util.Date;

/**
 * {@link XAResourceHolder} state container.
 * Instances are kept in the transaction and bound to / unbound from the {@link XAResourceHolder} as the
 * resource participates in different transactions. A {@link XAResourceHolder} without {@link XAResourceHolderState}
 * is considered to be in local transaction mode.
 * <p>Objects of this class also expose resource specific configuration like the unique resource name.</p>
 * <p>The {@link XAResource} state during a transaction participation is also contained: assigned XID, transaction
 * start / end state...</p>
 * <p>There is exactly one {@link XAResourceHolderState} object per {@link XAResourceHolder} per
 * {@link javax.transaction.Transaction}.</p>
 *
 * @see bitronix.tm.resource.common.ResourceBean
 * @author lorban
 */
public class XAResourceHolderState {

    private final static Logger log = LoggerFactory.getLogger(XAResourceHolderState.class);

    private final ResourceBean bean;
    private final XAResourceHolder xaResourceHolder;
<<<<<<< HEAD
    private volatile BitronixXid xid;
    private volatile boolean started;
    private volatile boolean ended;
    private volatile boolean suspended;
    private volatile Date transactionTimeoutDate;
    private volatile boolean isTimeoutAlreadySet;
    private volatile boolean failed;
    private volatile int hashCode;
=======
    private BitronixXid xid;
    private boolean started;
    private boolean ended;
    private boolean suspended;
    private Date transactionTimeoutDate;
    private boolean isTimeoutAlreadySet;
    private boolean failed;
>>>>>>> 30412dc2

    public XAResourceHolderState(XAResourceHolder resourceHolder, ResourceBean bean) {
        this.bean = bean;
        this.xaResourceHolder = resourceHolder;

        started = false;
        ended = false;
        suspended = false;
        isTimeoutAlreadySet = false;
        xid = null;
        hashCode = 17 * bean.hashCode();
    }

    public XAResourceHolderState(XAResourceHolderState resourceHolderState) {
        this.bean = resourceHolderState.bean;
        this.xaResourceHolder = resourceHolderState.xaResourceHolder;

        started = false;
        ended = false;
        suspended = false;
        isTimeoutAlreadySet = false;
        xid = null;
        hashCode = 17 * bean.hashCode();
    }

    public BitronixXid getXid() {
        return xid;
    }

    public void setXid(BitronixXid xid) throws BitronixSystemException {
        if (log.isDebugEnabled()) log.debug("assigning <" + xid + "> to <" + this + ">");
        if (this.xid != null && !xid.equals(this.xid))
            throw new BitronixSystemException("a XID has already been assigned to " + this);
        this.xid = xid;
        hashCode = 17 * (bean.hashCode() + (xid != null ? xid.hashCode() : 0));
    }

    public XAResource getXAResource() {
        return xaResourceHolder.getXAResource();
    }

    public XAResourceHolder getXAResourceHolder() {
        return xaResourceHolder;
    }

    public Date getTransactionTimeoutDate() {
        return transactionTimeoutDate;
    }

    public void setTransactionTimeoutDate(Date transactionTimeoutDate) {
        this.transactionTimeoutDate = transactionTimeoutDate;
    }

    public String getUniqueName() {
        return bean.getUniqueName();
    }

    public boolean getUseTmJoin() {
        return bean.getUseTmJoin();
    }

    public int getTwoPcOrderingPosition() {
        return bean.getTwoPcOrderingPosition();
    }

    public boolean getIgnoreRecoveryFailures() {
        return bean.getIgnoreRecoveryFailures();
    }

    public boolean isEnded() {
        return ended;
    }

    public boolean isStarted() {
        return started;
    }

    public boolean isSuspended() {
        return suspended;
    }

    public boolean isFailed() {
        return failed;
    }

    public void end(int flags) throws XAException {
        boolean ended = this.ended;
        boolean suspended = this.suspended;

        if (this.ended && (flags == XAResource.TMSUSPEND)) {
            if (log.isDebugEnabled()) log.debug("resource already ended, changing state to suspended: " + this);
            this.suspended = true;
            return;
        }

        if (this.ended)
            throw new BitronixXAException("resource already ended: " + this, XAException.XAER_PROTO);

        if (flags == XAResource.TMSUSPEND) {
            if (!this.started)
                throw new BitronixXAException("resource hasn't been started, cannot suspend it: " + this, XAException.XAER_PROTO);
            if (this.suspended)
                throw new BitronixXAException("resource already suspended: " + this, XAException.XAER_PROTO);

            if (log.isDebugEnabled()) log.debug("suspending " + this + " with " + Decoder.decodeXAResourceFlag(flags));
            suspended = true;
        }
        else {
            if (log.isDebugEnabled()) log.debug("ending " + this + " with " + Decoder.decodeXAResourceFlag(flags));
            ended = true;
        }

        try {
            getXAResource().end(xid, flags);
            if (log.isDebugEnabled()) log.debug("ended " + this + " with " + Decoder.decodeXAResourceFlag(flags));
        } catch(XAException ex) {
            // could mean failed or unilaterally rolled back
            failed = true;
            throw ex;
        } finally {
            this.suspended = suspended;
            this.ended = ended;
            this.started = false;
        }
    }

    public void start(int flags) throws XAException {
        boolean suspended = this.suspended;
        boolean started = this.started;

        if (this.ended && (flags == XAResource.TMRESUME)) {
            if (log.isDebugEnabled()) log.debug("resource already ended, changing state to resumed: " + this);
            this.suspended = false;
            return;
        }

        if (flags == XAResource.TMRESUME) {
            if (!this.suspended)
                throw new BitronixXAException("resource hasn't been suspended, cannot resume it: " + this, XAException.XAER_PROTO);
            if (!this.started)
                throw new BitronixXAException("resource hasn't been started, cannot resume it: " + this, XAException.XAER_PROTO);

            if (log.isDebugEnabled()) log.debug("resuming " + this + " with " + Decoder.decodeXAResourceFlag(flags));
            suspended = false;
        }
        else {
            if (this.started)
                throw new BitronixXAException("resource already started: " + this, XAException.XAER_PROTO);

            if (log.isDebugEnabled()) log.debug("starting " + this + " with " + Decoder.decodeXAResourceFlag(flags));
            started = true;
        }

        if (!isTimeoutAlreadySet && transactionTimeoutDate != null && bean.getApplyTransactionTimeout()) {
            int timeoutInSeconds = (int) ((transactionTimeoutDate.getTime() - MonotonicClock.currentTimeMillis() + 999L) / 1000L);
            timeoutInSeconds = Math.max(1, timeoutInSeconds); // setting a timeout of 0 means resetting -> set it to at least 1
            if (log.isDebugEnabled()) log.debug("applying resource timeout of " + timeoutInSeconds + "s on " + this);
            getXAResource().setTransactionTimeout(timeoutInSeconds);
            isTimeoutAlreadySet = true;
        }

        getXAResource().start(xid, flags);
        this.suspended = suspended;
        this.started = started;
        this.ended = false;
        if (log.isDebugEnabled()) log.debug("started " + this + " with " + Decoder.decodeXAResourceFlag(flags));
    }

    public int hashCode() {
        return hashCode;
    }

    public boolean equals(Object obj) {
        if (!(obj instanceof XAResourceHolderState) || this.hashCode != obj.hashCode())
            return false;

        XAResourceHolderState other = (XAResourceHolderState) obj;
        return equals(other.bean, bean) && equals(other.xid, xid);
    }

    private boolean equals(Object obj1, Object obj2) {
        if (obj1 == obj2)
            return true;
        if (obj1 == null || obj2 == null)
            return false;

        return obj1.equals(obj2);
    }

    public String toString() {
        return "an XAResourceHolderState with uniqueName=" + bean.getUniqueName() +
                " XAResource=" + getXAResource() +
                (started ? " (started)":"") +
                (ended ? " (ended)":"") +
                (suspended ? " (suspended)":"") +
                " with XID " + xid;
    }
}<|MERGE_RESOLUTION|>--- conflicted
+++ resolved
@@ -52,7 +52,6 @@
 
     private final ResourceBean bean;
     private final XAResourceHolder xaResourceHolder;
-<<<<<<< HEAD
     private volatile BitronixXid xid;
     private volatile boolean started;
     private volatile boolean ended;
@@ -61,15 +60,6 @@
     private volatile boolean isTimeoutAlreadySet;
     private volatile boolean failed;
     private volatile int hashCode;
-=======
-    private BitronixXid xid;
-    private boolean started;
-    private boolean ended;
-    private boolean suspended;
-    private Date transactionTimeoutDate;
-    private boolean isTimeoutAlreadySet;
-    private boolean failed;
->>>>>>> 30412dc2
 
     public XAResourceHolderState(XAResourceHolder resourceHolder, ResourceBean bean) {
         this.bean = bean;
