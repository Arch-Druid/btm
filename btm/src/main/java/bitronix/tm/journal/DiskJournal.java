--- conflicted
+++ resolved
@@ -27,18 +27,12 @@
 import java.util.HashMap;
 import java.util.HashSet;
 import java.util.Iterator;
-<<<<<<< HEAD
-=======
 import java.util.List;
->>>>>>> df394d46
 import java.util.Map;
 import java.util.NoSuchElementException;
 import java.util.Set;
 import java.util.concurrent.atomic.AtomicBoolean;
-<<<<<<< HEAD
-=======
 import java.util.concurrent.atomic.AtomicReference;
->>>>>>> df394d46
 import java.util.concurrent.locks.Lock;
 import java.util.concurrent.locks.ReadWriteLock;
 import java.util.concurrent.locks.ReentrantLock;
@@ -105,10 +99,7 @@
     public DiskJournal() {
     	configuration = TransactionManagerServices.getConfiguration();
     	needsForce = new AtomicBoolean();
-<<<<<<< HEAD
-=======
     	activeTla = new AtomicReference<TransactionLogAppender>();
->>>>>>> df394d46
     }
 
     /**
@@ -140,22 +131,14 @@
         	}
 
 	        synchronized (positionLock) {
-<<<<<<< HEAD
-	        	boolean rollover = activeTla.setPositionAndAdvance(tlog);
-=======
 	        	boolean rollover = activeTla.get().setPositionAndAdvance(tlog);
->>>>>>> df394d46
 	            if (rollover) {
 	                // time to swap log files
 	                try {
 	                	swapForceLock.writeLock().lock();
 
 	                	swapJournalFiles();
-<<<<<<< HEAD
-	                	activeTla.setPositionAndAdvance(tlog);
-=======
 	                	activeTla.get().setPositionAndAdvance(tlog);
->>>>>>> df394d46
 	                }
 	                finally {
 	                	swapForceLock.writeLock().unlock();
@@ -166,11 +149,7 @@
 	        }
 
 	        try {
-<<<<<<< HEAD
-	        	activeTla.writeLog(tlog);
-=======
 	        	activeTla.get().writeLog(tlog);
->>>>>>> df394d46
 	        	needsForce.set(true);
 	        }
 	        finally {
@@ -196,11 +175,7 @@
         if (needsForce.get() && configuration.isForcedWriteEnabled()) {
 	        swapForceLock.writeLock().lock();
 	        try {
-<<<<<<< HEAD
-	        	activeTla.force();
-=======
 	        	activeTla.get().force();
->>>>>>> df394d46
 	        	needsForce.set(false);
 	        }
 	        finally {
@@ -386,11 +361,7 @@
      */
     private synchronized byte pickActiveJournalFile(TransactionLogAppender tla1, TransactionLogAppender tla2) throws IOException {
         if (tla1.getTimestamp() > tla2.getTimestamp()) {
-<<<<<<< HEAD
-            activeTla = tla1;
-=======
         	activeTla.set(tla1);
->>>>>>> df394d46
             if (log.isDebugEnabled()) log.debug("logging to file 1: " + activeTla);
         }
         else {
@@ -398,13 +369,8 @@
             if (log.isDebugEnabled()) log.debug("logging to file 2: " + activeTla);
         }
 
-<<<<<<< HEAD
-        byte cleanState = activeTla.getState();
-        activeTla.setState(TransactionLogHeader.UNCLEAN_LOG_STATE);
-=======
         byte cleanState = activeTla.get().getState();
         activeTla.get().setState(TransactionLogHeader.UNCLEAN_LOG_STATE);
->>>>>>> df394d46
         if (log.isDebugEnabled()) log.debug("log file activated, forcing file state to disk");
         activeTla.get().force();
         return cleanState;
@@ -429,18 +395,11 @@
         if (log.isDebugEnabled()) log.debug("swapping journal log file to " + getPassiveTransactionLogAppender());
 
         //step 1
-<<<<<<< HEAD
-        activeTla.force();
-=======
         activeTla.get().force();
->>>>>>> df394d46
 
         //step 2
         TransactionLogAppender passiveTla = getPassiveTransactionLogAppender();
         passiveTla.rewind();
-<<<<<<< HEAD
-        copyDanglingRecords(activeTla, passiveTla);
-=======
 
         List<TransactionLogRecord> danglingLogs = activeTla.get().getDanglingLogs();
         for (TransactionLogRecord tlog : danglingLogs) {
@@ -455,7 +414,6 @@
         if (log.isDebugEnabled()) log.debug(danglingLogs.size() + " dangling record(s) copied to passive log file");
         
         activeTla.get().clearDanglingLogs();
->>>>>>> df394d46
 
         //step 3
         passiveTla.setTimestamp(MonotonicClock.currentTimeMillis());
@@ -464,16 +422,7 @@
         passiveTla.force();
 
         //step 5
-<<<<<<< HEAD
-        if (activeTla == tla1) {
-            activeTla = tla2;
-        }
-        else {
-            activeTla = tla1;
-        }
-=======
         activeTla.set(passiveTla);
->>>>>>> df394d46
 
         if (log.isDebugEnabled()) log.debug("journal log files swapped");
     }
@@ -482,30 +431,7 @@
      * @return the TransactionFileAppender of the passive journal file.
      */
     private TransactionLogAppender getPassiveTransactionLogAppender() {
-<<<<<<< HEAD
-        return (tla1 == activeTla ? tla2 : tla1);
-    }
-
-    /**
-     * Copy all records that have status COMMITTING and no corresponding COMMITTED record from the fromTla to the toTla.
-     *
-     * @param fromTla the source where to search for COMMITTING records with no corresponding COMMITTED record
-     * @param toTla the destination where the COMMITTING records will be copied to
-     * @throws java.io.IOException in case of disk IO failure.
-     */
-    private static void copyDanglingRecords(TransactionLogAppender fromTla, TransactionLogAppender toTla) throws IOException {
-        if (log.isDebugEnabled()) log.debug("starting copy of dangling records");
-
-        Map<Uid, TransactionLogRecord> danglingRecords = collectDanglingRecords(fromTla);
-        for (TransactionLogRecord tlog : danglingRecords.values()) {
-        	toTla.setPositionAndAdvance(tlog);
-            toTla.writeLog(tlog);
-        }
-
-        if (log.isDebugEnabled()) log.debug(danglingRecords.size() + " dangling record(s) copied to passive log file");
-=======
         return (tla1 == activeTla.get() ? tla2 : tla1);
->>>>>>> df394d46
     }
 
     /**
