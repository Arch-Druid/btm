--- conflicted
+++ resolved
@@ -28,14 +28,9 @@
 import java.io.IOException;
 import java.io.RandomAccessFile;
 import java.nio.ByteBuffer;
-<<<<<<< HEAD
-import java.nio.channels.FileLock;
-import java.nio.charset.Charset;
-=======
 import java.nio.channels.FileChannel;
 import java.nio.channels.FileLock;
 import java.util.Set;
->>>>>>> 30412dc2
 
 /**
  * Used to write {@link TransactionLogRecord} objects to a log file.
@@ -59,20 +54,14 @@
     private final FileChannel fc;
     private final FileLock lock;
     private final TransactionLogHeader header;
-<<<<<<< HEAD
-
-    private long maxFileLength;
-=======
     private final long maxFileLength;
->>>>>>> 30412dc2
 
     private static volatile DiskForceBatcherThread diskForceBatcherThread;
 
     /**
      * Create an appender that will write to specified file up to the specified maximum length.
      * All disk access are synchronized arround the RandomAccessFile object, including header calls.
-     *
-     * @param file          the underlying File used to write to disk.
+     * @param file the underlying File used to write to disk.
      * @param maxFileLength size of the file on disk that can never be bypassed.
      * @throws IOException if an I/O error occurs.
      */
@@ -90,7 +79,6 @@
 
     /**
      * Return a {@link TransactionLogHeader} that allows reading and controlling the log file's header.
-     *
      * @return this log file's TransactionLogHeader
      */
     public TransactionLogHeader getHeader() {
@@ -99,50 +87,11 @@
 
     /**
      * Write a {@link TransactionLogRecord} to disk.
-     *
      * @param tlog the record to write to disk.
      * @return true if there was room in the log file and the log was written, false otherwise.
      * @throws IOException if an I/O error occurs.
      */
     public boolean writeLog(TransactionLogRecord tlog) throws IOException {
-<<<<<<< HEAD
-        synchronized (randomAccessFile) {
-            int totalRecordSize = tlog.calculateTotalRecordSize();
-            long futureFilePosition = getHeader().getPosition() + totalRecordSize;
-            if (futureFilePosition >= maxFileLength) { // see TransactionLogHeader.setPosition() as it double-checks this
-                if (log.isDebugEnabled()) {
-                    log.debug("log file is full (size would be: " + futureFilePosition + ", max allowed: " + maxFileLength + ")");
-                }
-                return false;
-            }
-            if (log.isDebugEnabled()) {
-                log.debug("between " + getHeader().getPosition() + " and " + futureFilePosition + ", writing " + tlog);
-            }
-
-            ByteBuffer buffer = ByteBuffer.allocate(totalRecordSize);
-            buffer.putInt(tlog.getStatus());
-            buffer.putInt(tlog.getRecordLength());
-            buffer.putInt(tlog.getHeaderLength());
-            buffer.putLong(tlog.getTime());
-            buffer.putInt(tlog.getSequenceNumber());
-            buffer.putInt(tlog.getCrc32());
-            buffer.put((byte) tlog.getGtrid().getArray().length);
-            buffer.put(tlog.getGtrid().getArray());
-            buffer.putInt(tlog.getUniqueNames().size());
-            for (Object o : tlog.getUniqueNames()) {
-                String uniqueName = (String) o;
-                buffer.putShort((short) uniqueName.length());
-                buffer.put(NAME_CHARSET.encode(uniqueName));
-            }
-
-            buffer.putInt(tlog.getEndRecord());
-            randomAccessFile.getChannel().write((ByteBuffer) buffer.flip());
-            getHeader().goAhead(totalRecordSize);
-
-            if (log.isDebugEnabled()) {
-                log.debug("disk journal appender now at position " + getHeader().getPosition());
-            }
-=======
         synchronized (fc) {
             int recordSize = tlog.calculateTotalRecordSize();
             long futureFilePosition = getHeader().getPosition() + recordSize;
@@ -175,7 +124,6 @@
             }
             getHeader().goAhead(tlog.calculateTotalRecordSize());
             if (log.isDebugEnabled()) log.debug("disk journal appender now at position " + getHeader().getPosition());
->>>>>>> 30412dc2
 
             return true;
         }
@@ -183,7 +131,6 @@
 
     /**
      * Close the appender and the underlying file.
-     *
      * @throws IOException if an I/O error occurs.
      */
     public void close() throws IOException {
@@ -201,7 +148,6 @@
      * Creates a cursor on this journal file allowing iteration of its records.
      * This opens a new read-only file descriptor independent of the write-only one
      * still used for writing transaction logs.
-     *
      * @return a TransactionLogCursor.
      * @throws IOException if an I/O error occurs.
      */
@@ -211,7 +157,6 @@
 
     /**
      * Force flushing the logs to disk
-     *
      * @throws IOException if an I/O error occurs.
      */
     public void force() throws IOException {
@@ -223,7 +168,8 @@
         if (!TransactionManagerServices.getConfiguration().isForceBatchingEnabled()) {
             if (log.isDebugEnabled()) log.debug("not batching disk force");
             doForce();
-        } else {
+        }
+        else {
             diskForceBatcherThread.enqueue(this);
         }
     }
@@ -242,7 +188,7 @@
     }
 
     private void spawnBatcherThread() {
-        synchronized (TransactionLogAppender.class) {
+        synchronized (getClass()) {
             if (diskForceBatcherThread != null)
                 return;
 
@@ -261,7 +207,7 @@
     }
 
     private void shutdownBatcherThread() {
-        synchronized (TransactionLogAppender.class) {
+        synchronized (getClass()) {
             if (diskForceBatcherThread == null)
                 return;
 
