/*
 * Bitronix Transaction Manager
 *
 * Copyright (c) 2010, Bitronix Software.
 *
 * This copyrighted material is made available to anyone wishing to use, modify,
 * copy, or redistribute it subject to the terms and conditions of the GNU
 * Lesser General Public License, as published by the Free Software Foundation.
 *
 * This program is distributed in the hope that it will be useful,
 * but WITHOUT ANY WARRANTY; without even the implied warranty of MERCHANTABILITY
 * or FITNESS FOR A PARTICULAR PURPOSE. See the GNU Lesser General Public License
 * for more details.
 *
 * You should have received a copy of the GNU Lesser General Public License
 * along with this distribution; if not, write to:
 * Free Software Foundation, Inc.
 * 51 Franklin Street, Fifth Floor
 * Boston, MA 02110-1301 USA
 */
package bitronix.tm.recovery;

import bitronix.tm.BitronixXid;
import bitronix.tm.TransactionManagerServices;
import bitronix.tm.journal.JournalRecord;
import bitronix.tm.utils.Decoder;
import bitronix.tm.utils.ManagementRegistrar;
import bitronix.tm.utils.Uid;
import bitronix.tm.utils.Service;
import bitronix.tm.internal.*;
import bitronix.tm.journal.TransactionLogRecord;
import bitronix.tm.resource.ResourceLoader;
import bitronix.tm.resource.ResourceRegistrar;
import bitronix.tm.resource.common.XAResourceProducer;
import org.slf4j.Logger;
import org.slf4j.LoggerFactory;

import javax.transaction.Status;
import javax.transaction.xa.XAException;
import javax.transaction.xa.XAResource;
import javax.transaction.xa.Xid;
import java.io.IOException;
import java.util.*;
import java.util.concurrent.atomic.AtomicBoolean;

/**
 * Recovery process implementation. Here is Mike Spille's description of XA recovery:
 * <p>
 * Straight Line Recovery:
 * <ul>
 *   <li>1. Find transactions that the TM considers dangling and unresolved</li>
 *   <li>2. Find and reconstitute any {@link XAResource}s which were being used when chunk blowing occured.</li>
 *   <li>3. Call the <code>recover()</code> method on each of these {@link XAResource}s.</li>
 *   <li>4. Throw out any {@link Xid}'s in the {@link XAResource}' recover lists which are not owned by this TM.</li>
 *   <li>5. Correlate {@link Xid}'s that the TM knows about with remaining {@link Xid}'s that the {@link XAResource}s
 *          reported.</li>
 *   <li>6. For {@link XAResource} {@link Xid}'s that match the global transaction ID which the TM found dangling with
 *          a "Committing..." record, call <code>commit()</code> on those {@link XAResource}s for those {@link Xid}s.</li>
 *   <li>7. For {@link XAResource} {@link Xid}'s that do not match any dangling "Committing..." records, call
 *          <code>rollback()</code> on those {@link XAResource}s for those {@link Xid}s.</li>
 * </ul>
 * Exceptional conditions:
 * <ul>
 *   <li>1. For any <code>rollback()</code> calls from step 6 which reported a Heuristic Commit, you are in danger or
 *          doubt, so run in circles, scream and shout.</li>
 *   <li>2. For any <code>commit()</code> calls from step 7 which reported a Heuristic Rollback, you are in danger or
 *          doubt, so run in circles, scream and shout.</li>
 *   <li>3. For any resource you can't reconstitute in in step #2, or who fails on recover in step #3, or who reports
 *          anything like an XAER_RMFAILURE in step 6 or step 7, keep trying to contact them in some implementation
 *          defined manner.</li>
 *   <li>4. For any heuristic outcome you see reported from an XAResource, call <code>forget()</code> for that
 *          {@link XAResource}/{@link Xid} pair so that the resource can stop holding onto a reference to that transaction</li>
 * </ul>
 * </p>
 * <p>To achieve this, {@link Recoverer} must have access to all previously used resources, even if the journal contains
 * no trace of some of them. There are two ways of achieving this: either you use the {@link ResourceLoader} to configure
 * all your resources and everything will be working automatically or by making sure resources are re-created and re-registered.</p>
 * <p>Those are the three steps of the Bitronix implementation:
 * <ul>
 *   <li>call <code>recover()</code> on all known resources (Mike's steps 1 to 5)</li>
 *   <li>commit dangling COMMITTING transactions (Mike's step 6)</li>
 *   <li>rollback any remaining recovered transaction (Mike's step 7)</li>
 * </ul></p>
 *
 * @author lorban
 */
public class Recoverer implements Runnable, Service, RecovererMBean {

    private final static Logger log = LoggerFactory.getLogger(Recoverer.class);

    private final Map<String, XAResourceProducer> registeredResources = new HashMap<String, XAResourceProducer>();
    private final Map<String, Set<BitronixXid>> recoveredXidSets = new HashMap<String, Set<BitronixXid>>();

    private volatile Exception completionException;
    private volatile int committedCount;
    private volatile int rolledbackCount;
    private volatile int executionsCount;
    private final AtomicBoolean isRunning = new AtomicBoolean(false);
    private final String jmxName;


    public Recoverer() {
        String serverId = TransactionManagerServices.getConfiguration().getServerId();
        if (serverId == null) serverId = "";
        this.jmxName = "bitronix.tm:type=Recoverer,ServerId=" + ManagementRegistrar.makeValidName(serverId);
        ManagementRegistrar.register(jmxName, this);
    }

    public void shutdown() {
        ManagementRegistrar.unregister(jmxName);
    }

    /**
     * Run the recovery process. This method is automatically called by the transaction manager, you should never
     * call it manually.
     */
    public void run() {
        if (!isRunning.compareAndSet(false, true)) {
            log.info("recoverer is already running, abandoning this recovery request");
            return;
        }

        try {
            committedCount = 0;
            rolledbackCount = 0;
            long oldestTransactionTimestamp = Long.MAX_VALUE;

            // Collect dangling records from journal, must run before oldestTransactionTimestamp is calculated
            Map<Uid, TransactionLogRecord> danglingRecords = TransactionManagerServices.getJournal().collectDanglingRecords();

            // Query resources from ResourceRegistrar
            synchronized (ResourceRegistrar.class) {
                for (String name : ResourceRegistrar.getResourcesUniqueNames()) {
                    registeredResources.put(name, ResourceRegistrar.get(name));
                }

                if (TransactionManagerServices.isTransactionManagerRunning()) {
                    oldestTransactionTimestamp = TransactionManagerServices.getTransactionManager().getOldestInFlightTransactionTimestamp();
                }
            }

            // 1. call recover on all known resources
            recoverAllResources();

            // 2. commit dangling COMMITTING transactions
            Set<Uid> committedGtrids = commitDanglingTransactions(oldestTransactionTimestamp, danglingRecords);
            committedCount = committedGtrids.size();

            // 3. rollback any remaining recovered transaction
            rolledbackCount = rollbackAbortedTransactions(oldestTransactionTimestamp, committedGtrids);

            if (executionsCount == 0 || committedCount > 0 || rolledbackCount > 0) {
                log.info("recovery committed " + committedCount + " dangling transaction(s) and rolled back " + rolledbackCount +
                        " aborted transaction(s) on " + registeredResources.size() + " resource(s) [" + getRegisteredResourcesUniqueNames() + "]" +
                        ((TransactionManagerServices.getConfiguration().isCurrentNodeOnlyRecovery()) ? " (restricted to serverId '" + TransactionManagerServices.getConfiguration().getServerId() + "')" : ""));
            }
            else if (log.isDebugEnabled()) {
                log.debug("recovery committed " + committedCount + " dangling transaction(s) and rolled back " + rolledbackCount +
                        " aborted transaction(s) on " + registeredResources.size() + " resource(s) [" + getRegisteredResourcesUniqueNames() + "]" +
                        ((TransactionManagerServices.getConfiguration().isCurrentNodeOnlyRecovery()) ? " (restricted to serverId '" + TransactionManagerServices.getConfiguration().getServerId() + "')" : ""));                
            }
            this.completionException = null;
        } catch (Exception ex) {
            this.completionException = ex;
            log.warn("recovery failed, registered resource(s): " + getRegisteredResourcesUniqueNames(), ex);
        }
        finally {
            recoveredXidSets.clear();
            registeredResources.clear();
            executionsCount++;
            isRunning.set(false);
        }
    }

    /**
     * Get the exception reported when recovery failed.
     * @return the exception that made recovery fail or null if last recovery execution was successful.
     */
    public Exception getCompletionException() {
        return completionException;
    }

    /**
     * Get the amount of transactions committed during the last recovery run.
     * @return the amount of committed transactions.
     */
    public int getCommittedCount() {
        return committedCount;
    }

    /**
     * Get the amount of transactions rolled back during the last recovery run.
     * @return the amount of rolled back transactions.
     */
    public int getRolledbackCount() {
        return rolledbackCount;
    }

    /**
     * Get how many times the recoverer has run since the transaction manager started.
     * @return how many times the recoverer has run since the transaction manager started.
     */
    public int getExecutionsCount() {
        return executionsCount;
    }

    /**
     * Check if the recoverer currently is running.
     * @return true if the recoverer currently is running, false otherwise.
     */
    public boolean isRunning() {
        return isRunning.get();
    }

    /**
     * Recover all configured resources and fill the <code>recoveredXidSets</code> with all recovered XIDs.
     * Step 1.
     */
    private void recoverAllResources() {
        // a cloned registeredResources Map must be iterated as the original one can be modified in the loop
        for (Map.Entry<String, XAResourceProducer> entry : new HashMap<String, XAResourceProducer>(registeredResources).entrySet()) {
            String uniqueName = entry.getKey();
            XAResourceProducer producer = entry.getValue();

            try {
                if (log.isDebugEnabled()) log.debug("performing recovery on " + uniqueName);
                Set<BitronixXid> xids = recover(producer);
                if (log.isDebugEnabled()) log.debug("recovered " + xids.size() + " XID(s) from resource " + uniqueName);
                recoveredXidSets.put(uniqueName, xids);
                producer.setFailed(false);
            } catch (XAException ex) {
                producer.setFailed(true);
                registeredResources.remove(uniqueName);
                log.warn("error running recovery on resource '" + uniqueName + "', resource marked as failed (background recoverer will retry recovery) (error=" + Decoder.decodeXAExceptionErrorCode(ex) + ")", ex);
            } catch (Exception ex) {
                producer.setFailed(true);
                registeredResources.remove(uniqueName);
                log.warn("error running recovery on resource '" + uniqueName + "', resource marked as failed (background recoverer will retry recovery)", ex);
            }
        }
    }

    /**
     * Run the recovery process on the target resource.
     * Step 1.
     * @return a Set of BitronixXids.
     * @param producer the {@link XAResourceProducer} to recover.
     * @throws javax.transaction.xa.XAException if {@link XAResource#recover(int)} call fails.
     * @throws RecoveryException if an error preventing recovery happened.
     */
    private Set<BitronixXid> recover(XAResourceProducer producer) throws XAException, RecoveryException {
        if (producer == null)
            throw new IllegalArgumentException("recoverable resource cannot be null");

        try {
            if (log.isDebugEnabled()) log.debug("running recovery on " + producer);
            XAResourceHolderState xaResourceHolderState = producer.startRecovery();
            return RecoveryHelper.recover(xaResourceHolderState);
        } finally {
            producer.endRecovery();
        }
    }

    /**
     * Commit transactions that have a dangling COMMITTING record in the journal.
     * Transactions younger than oldestTransactionTimestamp are ignored.
     * Step 2.
     * @param oldestTransactionTimestamp the timestamp of the oldest transaction still in-flight.
     * @param danglingRecords a Map using Uid objects GTRID as key and {@link TransactionLogRecord} as value.
     * @return a Set of all committed GTRIDs encoded as strings.
     * @throws java.io.IOException if there is an I/O error reading the journal.
     * @throws RecoveryException if an error preventing recovery happened.
     */
    private Set<Uid> commitDanglingTransactions(long oldestTransactionTimestamp, Map<Uid, TransactionLogRecord> danglingRecords) throws IOException, RecoveryException {
        Set<Uid> committedGtrids = new HashSet<Uid>();

<<<<<<< HEAD
        if (log.isDebugEnabled()) { log.debug("found " + danglingRecords.size() + " dangling record(s) in journal"); }
        Iterator it = danglingRecords.entrySet().iterator();
        while (it.hasNext()) {
            Map.Entry entry = (Map.Entry) it.next();
            Uid gtrid = (Uid) entry.getKey();
            JournalRecord tlog = (JournalRecord) entry.getValue();
=======
        if (log.isDebugEnabled()) log.debug("found " + danglingRecords.size() + " dangling record(s) in journal");
        for (Map.Entry<Uid, TransactionLogRecord> entry : danglingRecords.entrySet()) {
            Uid gtrid = entry.getKey();
            TransactionLogRecord tlog = entry.getValue();
>>>>>>> 30412dc2

            Set<String> uniqueNames = tlog.getUniqueNames();
            Set<DanglingTransaction> danglingTransactions = getDanglingTransactionsInRecoveredXids(uniqueNames, tlog.getGtrid());

            long txTimestamp = gtrid.extractTimestamp();
            if (log.isDebugEnabled()) log.debug("recovered XID timestamp: " + txTimestamp + " - oldest in-flight TX timestamp: " + oldestTransactionTimestamp);

            if (txTimestamp < oldestTransactionTimestamp) {
                if (log.isDebugEnabled()) log.debug("committing dangling transaction with GTRID " + gtrid);
                commit(danglingTransactions);
                if (log.isDebugEnabled()) log.debug("committed dangling transaction with GTRID " + gtrid);
                committedGtrids.add(gtrid);

                Set<String> participatingUniqueNames = filterParticipatingUniqueNamesInRecoveredXids(uniqueNames);

                if (participatingUniqueNames.size() > 0) {
                    if (log.isDebugEnabled()) log.debug("updating journal's transaction with GTRID " + gtrid + " status to COMMITTED for names [" + buildUniqueNamesString(participatingUniqueNames) + "]");
                    TransactionManagerServices.getJournal().log(Status.STATUS_COMMITTED, tlog.getGtrid(), participatingUniqueNames);
                } else {
                    if (log.isDebugEnabled()) log.debug("not updating journal's transaction with GTRID " + gtrid + " status to COMMITTED as no resource could be found (incremental recovery will need to clean this)");
                    committedGtrids.remove(gtrid);
                }
            } else {
                if (log.isDebugEnabled()) log.debug("skipping in-flight transaction with GTRID " + gtrid);
            }
        }
        if (log.isDebugEnabled()) log.debug("committed " + committedGtrids.size() + " dangling transaction(s)");
        return committedGtrids;
    }

    /**
     * Return {@link DanglingTransaction}s with {@link Xid}s corresponding to the GTRID parameter found in resources
     * specified by their <code>uniqueName</code>s.
     * <code>recoverAllResources</code> must have been called before or else the returned list will always be empty.
     * Step 2.
     * @param uniqueNames a set of <code>uniqueName</code>s.
     * @param gtrid the GTRID to look for.
     * @return a set of {@link DanglingTransaction}s.
     */
    private Set<DanglingTransaction> getDanglingTransactionsInRecoveredXids(Set<String> uniqueNames, Uid gtrid) {
        Set<DanglingTransaction> danglingTransactions = new HashSet<DanglingTransaction>();

        for (String uniqueName : uniqueNames) {
            if (log.isDebugEnabled()) log.debug("finding dangling transaction(s) in recovered XID(s) of resource " + uniqueName);
            Set<BitronixXid> recoveredXids = recoveredXidSets.get(uniqueName);
            if (recoveredXids == null) {
                if (log.isDebugEnabled()) log.debug("resource " + uniqueName + " did not recover, skipping commit");
                continue;
            }

            for (BitronixXid recoveredXid : recoveredXids) {
                if (gtrid.equals(recoveredXid.getGlobalTransactionIdUid())) {
                    if (log.isDebugEnabled()) log.debug("found a recovered XID matching dangling log's GTRID " + gtrid + " in resource " + uniqueName);
                    danglingTransactions.add(new DanglingTransaction(uniqueName, recoveredXid));
                }
            }
        }

        return danglingTransactions;
    }

    private Set<String> filterParticipatingUniqueNamesInRecoveredXids(Set<String> uniqueNames) {
        Set<String> recoveredUniqueNames = new HashSet<String>();

        for (String uniqueName : uniqueNames) {
            if (log.isDebugEnabled()) log.debug("finding dangling transaction(s) in recovered XID(s) of resource " + uniqueName);
            Set<BitronixXid> recoveredXids = recoveredXidSets.get(uniqueName);
            if (recoveredXids == null) {
                if (log.isDebugEnabled()) log.debug("cannot find resource '" + uniqueName + "' present in the journal, leaving it for incremental recovery");
            } else {
                recoveredUniqueNames.add(uniqueName);
            }
        }

        return recoveredUniqueNames;
    }

    /**
     * Commit all branches of a dangling transaction.
     * Step 2.
     * @param danglingTransactions a set of {@link DanglingTransaction}s to commit.
     * @throws RecoveryException if an error preventing recovery happened.
     */
    private void commit(Set<DanglingTransaction> danglingTransactions) throws RecoveryException {
        if (log.isDebugEnabled()) log.debug(danglingTransactions.size() + " branch(es) to commit");

        for (DanglingTransaction danglingTransaction : danglingTransactions) {
            Xid xid = danglingTransaction.getXid();
            String uniqueName = danglingTransaction.getUniqueName();

            if (log.isDebugEnabled()) log.debug("committing branch with XID " + xid + " on " + uniqueName);
            commit(uniqueName, xid);
        }
    }

    /**
     * Commit the specified branch of a dangling transaction.
     * Step 2.
     * @param uniqueName the unique name of the resource on which the commit should be done.
     * @param xid the {@link Xid} to commit.
     * @return true when commit was successful.
     * @throws RecoveryException if an error preventing recovery happened.
     */
    private boolean commit(String uniqueName, Xid xid) throws RecoveryException {
        XAResourceProducer producer = registeredResources.get(uniqueName);
        try {
            XAResourceHolderState xaResourceHolderState = producer.startRecovery();
            return RecoveryHelper.commit(xaResourceHolderState, xid);
        } finally {
            producer.endRecovery();
        }
    }

    /**
     * Rollback branches whose {@link Xid} has been recovered on the resource but hasn't been committed.
     * Those are the 'aborted' transactions of the Presumed Abort protocol.
     * Step 3.
     * @param oldestTransactionTimestamp the timestamp of the oldest transaction still in-flight.
     * @param committedGtrids a set of {@link Uid}s already committed on this resource.
     * @return the rolled back branches count.
     * @throws RecoveryException if an error preventing recovery happened.
     */
    private int rollbackAbortedTransactions(long oldestTransactionTimestamp, Set<Uid> committedGtrids) throws RecoveryException {
        if (log.isDebugEnabled()) log.debug("rolling back aborted branch(es)");
        int rollbackCount = 0;
        for (Map.Entry<String, Set<BitronixXid>> entry : recoveredXidSets.entrySet()) {
            String uniqueName = entry.getKey();
            Set<BitronixXid> recoveredXids = entry.getValue();

            if (log.isDebugEnabled()) log.debug("checking " + recoveredXids.size() + " branch(es) on " + uniqueName + " for rollback");
            int count = rollbackAbortedBranchesOfResource(oldestTransactionTimestamp, uniqueName, recoveredXids, committedGtrids);
            if (log.isDebugEnabled()) log.debug("checked " + recoveredXids.size() + " branch(es) on " + uniqueName + " for rollback");
            rollbackCount += count;
        }

        if (log.isDebugEnabled()) log.debug("rolled back " + rollbackCount + " aborted branch(es)");
        return rollbackCount;
    }

    /**
     * Rollback aborted branches of the resource specified by uniqueName.
     * Step 3.
     * @param oldestTransactionTimestamp the timestamp of the oldest transaction still in-flight.
     * @param uniqueName the unique name of the resource on which to rollback branches.
     * @param recoveredXids a set of {@link BitronixXid} recovered on the reource.
     * @param committedGtrids a set of {@link Uid}s already committed on the resource.
     * @return the rolled back branches count.
     * @throws RecoveryException if an error preventing recovery happened.
     */
    private int rollbackAbortedBranchesOfResource(long oldestTransactionTimestamp, String uniqueName, Set<BitronixXid> recoveredXids, Set<Uid> committedGtrids) throws RecoveryException {
        int abortedCount = 0;
        for (BitronixXid recoveredXid : recoveredXids) {
            if (committedGtrids.contains(recoveredXid.getGlobalTransactionIdUid())) {
                if (log.isDebugEnabled()) log.debug("XID has been committed, skipping rollback: " + recoveredXid + " on " + uniqueName);
                continue;
            }

            long txTimestamp = recoveredXid.getGlobalTransactionIdUid().extractTimestamp();
            if (log.isDebugEnabled()) log.debug("recovered XID timestamp: " + txTimestamp + " - oldest in-flight TX timestamp: " + oldestTransactionTimestamp);
            if (txTimestamp >= oldestTransactionTimestamp) {
                if (log.isDebugEnabled()) log.debug("skipping XID of in-flight transaction: " + recoveredXid);
                continue;
            }

            if (log.isDebugEnabled()) log.debug("rolling back in-doubt branch with XID " + recoveredXid + " on " + uniqueName);
            boolean success = rollback(uniqueName, recoveredXid);
            if (success)
                abortedCount++;
        }
        return abortedCount;
    }

    /**
     * Rollback the specified branch of a dangling transaction.
     * Step 3.
     * @param uniqueName the unique name of the resource on which to rollback branches.
     * @param xid the {@link Xid} to rollback.
     * @return true when rollback was successful.
     * @throws RecoveryException if an error preventing recovery happened.
     */
    private boolean rollback(String uniqueName, Xid xid) throws RecoveryException {
        XAResourceProducer producer = registeredResources.get(uniqueName);
        if (producer == null) {
            if (log.isDebugEnabled()) log.debug("resource " + uniqueName + " has not recovered, skipping rollback");
            return false;
        }

        try {
            XAResourceHolderState xaResourceHolderState = producer.startRecovery();
            return RecoveryHelper.rollback(xaResourceHolderState, xid);
        } finally {
            producer.endRecovery();
        }
    }

    /**
     * Build a string with comma-separated resources unique names.
     * @return the string.
     */
    private String getRegisteredResourcesUniqueNames() {
        return buildUniqueNamesString(registeredResources.keySet());
    }

    private static String buildUniqueNamesString(Set<String> uniqueNames) {
        StringBuilder resourcesUniqueNames = new StringBuilder();
        Iterator<String> it = uniqueNames.iterator();
        while (it.hasNext()) {
            String uniqueName = it.next();
            resourcesUniqueNames.append(uniqueName);
            if (it.hasNext())
                resourcesUniqueNames.append(", ");
        }
        return resourcesUniqueNames.toString();
    }

}<|MERGE_RESOLUTION|>--- conflicted
+++ resolved
@@ -274,19 +274,12 @@
     private Set<Uid> commitDanglingTransactions(long oldestTransactionTimestamp, Map<Uid, TransactionLogRecord> danglingRecords) throws IOException, RecoveryException {
         Set<Uid> committedGtrids = new HashSet<Uid>();
 
-<<<<<<< HEAD
         if (log.isDebugEnabled()) { log.debug("found " + danglingRecords.size() + " dangling record(s) in journal"); }
         Iterator it = danglingRecords.entrySet().iterator();
         while (it.hasNext()) {
             Map.Entry entry = (Map.Entry) it.next();
             Uid gtrid = (Uid) entry.getKey();
             JournalRecord tlog = (JournalRecord) entry.getValue();
-=======
-        if (log.isDebugEnabled()) log.debug("found " + danglingRecords.size() + " dangling record(s) in journal");
-        for (Map.Entry<Uid, TransactionLogRecord> entry : danglingRecords.entrySet()) {
-            Uid gtrid = entry.getKey();
-            TransactionLogRecord tlog = entry.getValue();
->>>>>>> 30412dc2
 
             Set<String> uniqueNames = tlog.getUniqueNames();
             Set<DanglingTransaction> danglingTransactions = getDanglingTransactionsInRecoveredXids(uniqueNames, tlog.getGtrid());
