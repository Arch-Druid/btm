/*
 * Bitronix Transaction Manager
 *
 * Copyright (c) 2010, Bitronix Software.
 *
 * This copyrighted material is made available to anyone wishing to use, modify,
 * copy, or redistribute it subject to the terms and conditions of the GNU
 * Lesser General Public License, as published by the Free Software Foundation.
 *
 * This program is distributed in the hope that it will be useful,
 * but WITHOUT ANY WARRANTY; without even the implied warranty of MERCHANTABILITY
 * or FITNESS FOR A PARTICULAR PURPOSE. See the GNU Lesser General Public License
 * for more details.
 *
 * You should have received a copy of the GNU Lesser General Public License
 * along with this distribution; if not, write to:
 * Free Software Foundation, Inc.
 * 51 Franklin Street, Fifth Floor
 * Boston, MA 02110-1301 USA
 */
package bitronix.tm.timer;

import bitronix.tm.BitronixTransaction;
import bitronix.tm.TransactionManagerServices;
import bitronix.tm.recovery.Recoverer;
import bitronix.tm.resource.common.XAPool;
<<<<<<< HEAD
=======
import bitronix.tm.utils.ClassLoaderUtils;
>>>>>>> 411ef721
import bitronix.tm.utils.MonotonicClock;
import bitronix.tm.utils.Service;
import org.slf4j.Logger;
import org.slf4j.LoggerFactory;

<<<<<<< HEAD
import java.util.*;
import java.util.concurrent.ConcurrentLinkedQueue;
import java.util.concurrent.atomic.AtomicBoolean;
=======
import java.util.Date;
import java.util.HashSet;
import java.util.Set;
import java.util.SortedSet;
import java.util.TreeSet;
import java.util.concurrent.atomic.AtomicBoolean;
import java.util.concurrent.locks.Lock;
import java.util.concurrent.locks.ReentrantLock;
>>>>>>> 411ef721

/**
 * Timed tasks service.
 *
 * @author lorban
 */
public class TaskScheduler extends Thread implements Service {

    private final static Logger log = LoggerFactory.getLogger(TaskScheduler.class);

<<<<<<< HEAD
    private final Queue tasks = new ConcurrentLinkedQueue();
=======
    private final SortedSet<Task> tasks;
    private final Lock tasksLock;
>>>>>>> 411ef721
    private final AtomicBoolean active = new AtomicBoolean(true);

    public TaskScheduler() {
        // it is up to the ShutdownHandler to control the lifespan of the JVM and give some time for this thread
        // to die gracefully, meaning enough time for all tasks to get executed. This is why it is set as daemon.
        setDaemon(true);
        setName("bitronix-task-scheduler");

        SortedSet<Task> tasks;
        Lock tasksLock;
        try {
            @SuppressWarnings("unchecked")
            Class<SortedSet<Task>> clazz = ClassLoaderUtils.loadClass("java.util.concurrent.ConcurrentSkipListSet");
            tasks = clazz.newInstance();
            tasksLock = null;
            if (log.isDebugEnabled()) log.debug("task scheduler backed by ConcurrentSkipListSet");
        } catch (Exception e) {
            tasks = new TreeSet<Task>();
            tasksLock = new ReentrantLock();
            if (log.isDebugEnabled()) log.debug("task scheduler backed by locked TreeSet");
        }
        this.tasks = tasks;
        this.tasksLock = tasksLock;
    }

    private void lock() {
        if (tasksLock != null) {
            tasksLock.lock();
        }
    }

    private void unlock() {
        if (tasksLock != null) {
            tasksLock.unlock();
        }
    }

    /**
     * Get the amount of tasks currently queued.
     * @return the amount of tasks currently queued.
     */
    public int countTasksQueued() {
        lock();
        try {
            return tasks.size();
        } finally {
            unlock();
        }
    }

    public void shutdown() {
        boolean wasActive = setActive(false);

        if (wasActive) {
            try {
                long gracefulShutdownTime = TransactionManagerServices.getConfiguration().getGracefulShutdownInterval() * 1000;
<<<<<<< HEAD
                if (log.isDebugEnabled()) { log.debug("graceful scheduler shutdown interval: " + gracefulShutdownTime + "ms"); }
=======
                if (log.isDebugEnabled()) log.debug("graceful scheduler shutdown interval: " + gracefulShutdownTime + "ms");
>>>>>>> 411ef721
                join(gracefulShutdownTime);
            } catch (InterruptedException ex) {
                log.error("could not stop the task scheduler within " + TransactionManagerServices.getConfiguration().getGracefulShutdownInterval() + "s");
            }
        }
    }

    /**
     * Schedule a task that will mark the transaction as timed out at the specified date. If this method is called
     * with the same transaction multiple times, the previous timeout date is dropped and replaced by the new one.
     * @param transaction the transaction to mark as timeout.
     * @param executionTime the date at which the transaction must be marked.
     */
    public void scheduleTransactionTimeout(BitronixTransaction transaction, Date executionTime) {
        if (log.isDebugEnabled()) { log.debug("scheduling transaction timeout task on " + transaction + " for " + executionTime); }
        if (transaction == null)
            throw new IllegalArgumentException("expected a non-null transaction");
        if (executionTime == null)
            throw new IllegalArgumentException("expected a non-null execution date");

        TransactionTimeoutTask task = new TransactionTimeoutTask(transaction, executionTime, this);
        addTask(task);
        if (log.isDebugEnabled()) { log.debug("scheduled " + task + ", total task(s) queued: " + tasks.size()); }
    }

    /**
     * Cancel the task that will mark the transaction as timed out at the specified date.
     * @param transaction the transaction to mark as timeout.
     */
    public void cancelTransactionTimeout(BitronixTransaction transaction) {
        if (log.isDebugEnabled()) { log.debug("cancelling transaction timeout task on " + transaction); }
        if (transaction == null)
            throw new IllegalArgumentException("expected a non-null transaction");

        if (!removeTaskByObject(transaction))
            if (log.isDebugEnabled()) { log.debug("no task found based on object " + transaction); }
    }

    /**
     * Schedule a task that will run background recovery at the specified date.
     * @param recoverer the recovery implementation to use.
     * @param executionTime the date at which the transaction must be marked.
     */
    public void scheduleRecovery(Recoverer recoverer, Date executionTime) {
        if (log.isDebugEnabled()) { log.debug("scheduling recovery task for " + executionTime); }
        if (recoverer == null)
            throw new IllegalArgumentException("expected a non-null recoverer");
        if (executionTime == null)
            throw new IllegalArgumentException("expected a non-null execution date");

        RecoveryTask task = new RecoveryTask(recoverer, executionTime, this);
        addTask(task);
        if (log.isDebugEnabled()) { log.debug("scheduled " + task + ", total task(s) queued: " + tasks.size()); }
    }

    /**
     * Cancel the task that will run background recovery at the specified date.
     * @param recoverer the recovery implementation to use.
     */
    public void cancelRecovery(Recoverer recoverer) {
        if (log.isDebugEnabled()) { log.debug("cancelling recovery task"); }

        if (!removeTaskByObject(recoverer))
            if (log.isDebugEnabled()) { log.debug("no task found based on object " + recoverer); }
    }

    /**
     * Schedule a task that will tell a XA pool to close idle connections. The execution time will be provided by the
     * XA pool itself via the {@link bitronix.tm.resource.common.XAPool#getNextShrinkDate()}.
     * @param xaPool the XA pool to notify.
     */
    public void schedulePoolShrinking(XAPool xaPool) {
        Date executionTime = xaPool.getNextShrinkDate();
        if (log.isDebugEnabled()) { log.debug("scheduling pool shrinking task on " + xaPool + " for " + executionTime); }
        if (executionTime == null)
            throw new IllegalArgumentException("expected a non-null execution date");

        PoolShrinkingTask task = new PoolShrinkingTask(xaPool, executionTime, this);
        addTask(task);
        if (log.isDebugEnabled()) { log.debug("scheduled " + task + ", total task(s) queued: " + tasks.size()); }
    }

    /**
     * Cancel the task that will tell a XA pool to close idle connections.
     * @param xaPool the XA pool to notify.
     */
    public void cancelPoolShrinking(XAPool xaPool) {
        if (log.isDebugEnabled()) { log.debug("cancelling pool shrinking task on " + xaPool); }
        if (xaPool == null)
            throw new IllegalArgumentException("expected a non-null XA pool");

        if (!removeTaskByObject(xaPool))
            if (log.isDebugEnabled()) { log.debug("no task found based on object " + xaPool); }
    }

<<<<<<< HEAD
    private void addTask(Task task) {
        removeTaskByObject(task.getObject());
        tasks.add(task);
    }

    private boolean removeTaskByObject(Object obj) {
        if (log.isDebugEnabled()) { log.debug("removing task by " + obj); }

        Iterator it = tasks.iterator();
        while (it.hasNext()) {
            Task task = (Task) it.next();

            if (task.getObject() == obj) {
                tasks.remove(task);
                if (log.isDebugEnabled()) { log.debug("cancelled " + task + ", total task(s) still queued: " + tasks.size()); }
                return true;
            }
=======
    void addTask(Task task) {
        lock();
        try {
            removeTaskByObject(task.getObject());
            tasks.add(task);
        } finally {
            unlock();
        }
    }

    boolean removeTaskByObject(Object obj) {
        lock();
        try {
            if (log.isDebugEnabled()) log.debug("removing task by " + obj);

            for (Task task : tasks) {
                if (task.getObject() == obj) {
                    tasks.remove(task);
                    if (log.isDebugEnabled()) log.debug("cancelled " + task + ", total task(s) still queued: " + tasks.size());
                    return true;
                }
            }
            return false;
        } finally {
            unlock();
>>>>>>> 411ef721
        }
        return false;
    }

    boolean setActive(boolean active) {
        return this.active.getAndSet(active);
    }

    private boolean isActive() {
        return active.get();
    }

    public void run() {
        while (isActive()) {
            try {
                executeElapsedTasks();
                Thread.sleep(500); // execute twice per second. That's enough precision.
            } catch (InterruptedException ex) {
                // ignore
            }
        }
    }

    private void executeElapsedTasks() {
<<<<<<< HEAD
        if (this.tasks.isEmpty())
            return;

        Iterator it = tasks.iterator();
        while (it.hasNext()) {
            Task task = (Task) it.next();
            if (task.getExecutionTime().compareTo(new Date(MonotonicClock.currentTimeMillis())) <= 0) { // if the execution time is now or in the past
                if (log.isDebugEnabled()) { log.debug("running " + task); }
                try {
                    task.execute();
                    if (log.isDebugEnabled()) { log.debug("successfully ran " + task); }
                } catch (Exception ex) {
                    log.warn("error running " + task, ex);
                } finally {
                    this.tasks.remove(task);
                    if (log.isDebugEnabled()) { log.debug("total task(s) still queued: " + tasks.size()); }
                }
            } // if
        } // while

=======
        lock();
        try {
            if (this.tasks.isEmpty())
                return;

            Set<Task> toRemove = new HashSet<Task>();
            for (Task task : tasks) {
                if (task.getExecutionTime().compareTo(new Date(MonotonicClock.currentTimeMillis())) <= 0) {
                    // if the execution time is now or in the past
                    if (log.isDebugEnabled()) log.debug("running " + task);
                    try {
                        task.execute();
                        if (log.isDebugEnabled()) log.debug("successfully ran " + task);
                    } catch (Exception ex) {
                        log.warn("error running " + task, ex);
                    } finally {
                        toRemove.add(task);
                        if (log.isDebugEnabled()) log.debug("total task(s) still queued: " + tasks.size());
                    }
                } // if
            }
            this.tasks.removeAll(toRemove);
        } finally {
            unlock();
        }
>>>>>>> 411ef721
    }

}<|MERGE_RESOLUTION|>--- conflicted
+++ resolved
@@ -24,20 +24,12 @@
 import bitronix.tm.TransactionManagerServices;
 import bitronix.tm.recovery.Recoverer;
 import bitronix.tm.resource.common.XAPool;
-<<<<<<< HEAD
-=======
 import bitronix.tm.utils.ClassLoaderUtils;
->>>>>>> 411ef721
 import bitronix.tm.utils.MonotonicClock;
 import bitronix.tm.utils.Service;
 import org.slf4j.Logger;
 import org.slf4j.LoggerFactory;
 
-<<<<<<< HEAD
-import java.util.*;
-import java.util.concurrent.ConcurrentLinkedQueue;
-import java.util.concurrent.atomic.AtomicBoolean;
-=======
 import java.util.Date;
 import java.util.HashSet;
 import java.util.Set;
@@ -46,7 +38,6 @@
 import java.util.concurrent.atomic.AtomicBoolean;
 import java.util.concurrent.locks.Lock;
 import java.util.concurrent.locks.ReentrantLock;
->>>>>>> 411ef721
 
 /**
  * Timed tasks service.
@@ -57,12 +48,8 @@
 
     private final static Logger log = LoggerFactory.getLogger(TaskScheduler.class);
 
-<<<<<<< HEAD
-    private final Queue tasks = new ConcurrentLinkedQueue();
-=======
     private final SortedSet<Task> tasks;
     private final Lock tasksLock;
->>>>>>> 411ef721
     private final AtomicBoolean active = new AtomicBoolean(true);
 
     public TaskScheduler() {
@@ -119,11 +106,7 @@
         if (wasActive) {
             try {
                 long gracefulShutdownTime = TransactionManagerServices.getConfiguration().getGracefulShutdownInterval() * 1000;
-<<<<<<< HEAD
-                if (log.isDebugEnabled()) { log.debug("graceful scheduler shutdown interval: " + gracefulShutdownTime + "ms"); }
-=======
                 if (log.isDebugEnabled()) log.debug("graceful scheduler shutdown interval: " + gracefulShutdownTime + "ms");
->>>>>>> 411ef721
                 join(gracefulShutdownTime);
             } catch (InterruptedException ex) {
                 log.error("could not stop the task scheduler within " + TransactionManagerServices.getConfiguration().getGracefulShutdownInterval() + "s");
@@ -138,7 +121,7 @@
      * @param executionTime the date at which the transaction must be marked.
      */
     public void scheduleTransactionTimeout(BitronixTransaction transaction, Date executionTime) {
-        if (log.isDebugEnabled()) { log.debug("scheduling transaction timeout task on " + transaction + " for " + executionTime); }
+        if (log.isDebugEnabled()) log.debug("scheduling transaction timeout task on " + transaction + " for " + executionTime);
         if (transaction == null)
             throw new IllegalArgumentException("expected a non-null transaction");
         if (executionTime == null)
@@ -146,7 +129,7 @@
 
         TransactionTimeoutTask task = new TransactionTimeoutTask(transaction, executionTime, this);
         addTask(task);
-        if (log.isDebugEnabled()) { log.debug("scheduled " + task + ", total task(s) queued: " + tasks.size()); }
+        if (log.isDebugEnabled()) log.debug("scheduled " + task + ", total task(s) queued: " + tasks.size());
     }
 
     /**
@@ -154,12 +137,12 @@
      * @param transaction the transaction to mark as timeout.
      */
     public void cancelTransactionTimeout(BitronixTransaction transaction) {
-        if (log.isDebugEnabled()) { log.debug("cancelling transaction timeout task on " + transaction); }
+        if (log.isDebugEnabled()) log.debug("cancelling transaction timeout task on " + transaction);
         if (transaction == null)
             throw new IllegalArgumentException("expected a non-null transaction");
 
         if (!removeTaskByObject(transaction))
-            if (log.isDebugEnabled()) { log.debug("no task found based on object " + transaction); }
+            if (log.isDebugEnabled()) log.debug("no task found based on object " + transaction);
     }
 
     /**
@@ -168,7 +151,7 @@
      * @param executionTime the date at which the transaction must be marked.
      */
     public void scheduleRecovery(Recoverer recoverer, Date executionTime) {
-        if (log.isDebugEnabled()) { log.debug("scheduling recovery task for " + executionTime); }
+        if (log.isDebugEnabled()) log.debug("scheduling recovery task for " + executionTime);
         if (recoverer == null)
             throw new IllegalArgumentException("expected a non-null recoverer");
         if (executionTime == null)
@@ -176,7 +159,7 @@
 
         RecoveryTask task = new RecoveryTask(recoverer, executionTime, this);
         addTask(task);
-        if (log.isDebugEnabled()) { log.debug("scheduled " + task + ", total task(s) queued: " + tasks.size()); }
+        if (log.isDebugEnabled()) log.debug("scheduled " + task + ", total task(s) queued: " + tasks.size());
     }
 
     /**
@@ -184,10 +167,10 @@
      * @param recoverer the recovery implementation to use.
      */
     public void cancelRecovery(Recoverer recoverer) {
-        if (log.isDebugEnabled()) { log.debug("cancelling recovery task"); }
+        if (log.isDebugEnabled()) log.debug("cancelling recovery task");
 
         if (!removeTaskByObject(recoverer))
-            if (log.isDebugEnabled()) { log.debug("no task found based on object " + recoverer); }
+            if (log.isDebugEnabled()) log.debug("no task found based on object " + recoverer);
     }
 
     /**
@@ -197,13 +180,13 @@
      */
     public void schedulePoolShrinking(XAPool xaPool) {
         Date executionTime = xaPool.getNextShrinkDate();
-        if (log.isDebugEnabled()) { log.debug("scheduling pool shrinking task on " + xaPool + " for " + executionTime); }
+        if (log.isDebugEnabled()) log.debug("scheduling pool shrinking task on " + xaPool + " for " + executionTime);
         if (executionTime == null)
             throw new IllegalArgumentException("expected a non-null execution date");
 
         PoolShrinkingTask task = new PoolShrinkingTask(xaPool, executionTime, this);
         addTask(task);
-        if (log.isDebugEnabled()) { log.debug("scheduled " + task + ", total task(s) queued: " + tasks.size()); }
+        if (log.isDebugEnabled()) log.debug("scheduled " + task + ", total task(s) queued: " + tasks.size());
     }
 
     /**
@@ -211,33 +194,14 @@
      * @param xaPool the XA pool to notify.
      */
     public void cancelPoolShrinking(XAPool xaPool) {
-        if (log.isDebugEnabled()) { log.debug("cancelling pool shrinking task on " + xaPool); }
+        if (log.isDebugEnabled()) log.debug("cancelling pool shrinking task on " + xaPool);
         if (xaPool == null)
             throw new IllegalArgumentException("expected a non-null XA pool");
 
         if (!removeTaskByObject(xaPool))
-            if (log.isDebugEnabled()) { log.debug("no task found based on object " + xaPool); }
-    }
-
-<<<<<<< HEAD
-    private void addTask(Task task) {
-        removeTaskByObject(task.getObject());
-        tasks.add(task);
-    }
-
-    private boolean removeTaskByObject(Object obj) {
-        if (log.isDebugEnabled()) { log.debug("removing task by " + obj); }
-
-        Iterator it = tasks.iterator();
-        while (it.hasNext()) {
-            Task task = (Task) it.next();
-
-            if (task.getObject() == obj) {
-                tasks.remove(task);
-                if (log.isDebugEnabled()) { log.debug("cancelled " + task + ", total task(s) still queued: " + tasks.size()); }
-                return true;
-            }
-=======
+            if (log.isDebugEnabled()) log.debug("no task found based on object " + xaPool);
+    }
+
     void addTask(Task task) {
         lock();
         try {
@@ -263,9 +227,7 @@
             return false;
         } finally {
             unlock();
->>>>>>> 411ef721
-        }
-        return false;
+        }
     }
 
     boolean setActive(boolean active) {
@@ -288,28 +250,6 @@
     }
 
     private void executeElapsedTasks() {
-<<<<<<< HEAD
-        if (this.tasks.isEmpty())
-            return;
-
-        Iterator it = tasks.iterator();
-        while (it.hasNext()) {
-            Task task = (Task) it.next();
-            if (task.getExecutionTime().compareTo(new Date(MonotonicClock.currentTimeMillis())) <= 0) { // if the execution time is now or in the past
-                if (log.isDebugEnabled()) { log.debug("running " + task); }
-                try {
-                    task.execute();
-                    if (log.isDebugEnabled()) { log.debug("successfully ran " + task); }
-                } catch (Exception ex) {
-                    log.warn("error running " + task, ex);
-                } finally {
-                    this.tasks.remove(task);
-                    if (log.isDebugEnabled()) { log.debug("total task(s) still queued: " + tasks.size()); }
-                }
-            } // if
-        } // while
-
-=======
         lock();
         try {
             if (this.tasks.isEmpty())
@@ -335,7 +275,6 @@
         } finally {
             unlock();
         }
->>>>>>> 411ef721
     }
 
 }